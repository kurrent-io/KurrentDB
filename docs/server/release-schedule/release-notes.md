--- conflicted
+++ resolved
@@ -8,8 +8,7 @@
 
 ## [24.10.5](https://github.com/kurrent-io/KurrentDB/releases/tag/v24.10.5)
 
-<<<<<<< HEAD
-6 May 2025
+15 May 2025
 
 ### Fix filtered $all subscriptions checkpoint behaviour (PR [#4893](https://github.com/kurrent-io/KurrentDB/pull/4893) and [#4990](https://github.com/kurrent-io/KurrentDB/pull/4990))
 
@@ -39,9 +38,6 @@
 ```
 
 The park message requests are subdivided into two reason categories: `client-nak` and `max-retries`.
-## [24.10.4](https://github.com/kurrent-io/KurrentDB/releases/tag/v24.10.4)
-=======
-14 March 2025
 
 ### Add data protection to connectors
 
@@ -63,8 +59,7 @@
 
 Previously, executing the reset connector command did not correctly reset the offset to zero, leading to inconsistent data replay. This fix ensures the connector starts from the beginning as expected when reset.
 
-## [24.10.4](https://github.com/EventStore/EventStore/releases/tag/v24.10.4)
->>>>>>> 01ed8fda
+## [24.10.4](https://github.com/kurrent-io/KurrentDB/releases/tag/v24.10.4)
 
 6 March 2025
 
