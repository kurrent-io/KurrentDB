---
order: 3
---

# Persistent subscriptions

<<<<<<< HEAD
This document explains how to use the HTTP API for setting up and consuming persistent subscriptions and competing consumer subscription groups. For an overview on competing consumers and how they relate to other subscription types, please see our [getting started guide](@server/persistent-subscriptions.md).
=======
This document explains how to use HTTP API for setting up and consuming persistent subscriptions and competing consumer subscription groups. For an overview on competing consumers and how they relate to other subscription types please see our [getting started guide](@server/features/persistent-subscriptions.md).
>>>>>>> 52a9b498

::: tip
The Administration UI includes a _Competing Consumers_ section where you are able to create, update, delete and view subscriptions and their statuses.
:::

## Creating a persistent subscription

Before interacting with a subscription group, you need to create one. This requires [admin permissions](security.md). You will get an error if you try to create a subscription group more than once.

::: warning
<<<<<<< HEAD
Persistent subscriptions to `$all` are not supported over the HTTP API. If you want to create persistent subscriptions to `$all`, use the [appropriate client method](@clients/grpc/persistent-subscriptions.md#subscribing-to-all).
=======

Persistent subscriptions to `$all` are not supported over the HTTP API. If you want to create persistent subscriptions to `$all`, use the [appropriate client method](@clients/grpc/persistent-subscriptions.md#subscribing-to-all).

>>>>>>> 52a9b498
:::

<!-- TODO: File inclusion for the below? -->

| URI                                           | Supported Content Types | Method |
| --------------------------------------------- | ----------------------- | ------ |
| `/subscriptions/{stream}/{subscription_name}` | `application/json`      | PUT    |

### Query parameters

| Parameter           | Description                                   |
| ------------------- | --------------------------------------------- |
| `stream`            | The stream the persistent subscription is on. |
| `subscription_name` | The name of the subscription group.           |

### Body

| Parameter                     | Description                                                                                        |
| ----------------------------- | -------------------------------------------------------------------------------------------------- |
| `resolveLinktos`              | Tells the subscription to resolve link events.                                                     |
| `startFrom`                   | Start the subscription from the position of the event in the stream.                               |
| `extraStatistics`             | Tells the backend to measure timings on the clients so statistics will contain histograms of them. |
| `checkPointAfterMilliseconds` | The amount of time the system should wait before trying to checkpoint.                             |
| `liveBufferSize`              | The size of the live buffer (in memory) before resorting to paging.                                |
| `readBatchSize`               | The size of the read batch when in paging mode.                                                    |
| `bufferSize`                  | The number of messages that should be buffered when in paging mode.                                |
| `maxCheckPointCount`          | The maximum number of messages not checkpointed before forcing a checkpoint.                       |
| `maxRetryCount`               | Sets the number of times a message should be retried before it is considered a bad message.        |
| `maxSubscriberCount`          | Sets the maximum number of allowed TCP subscribers.                                                |
| `messageTimeoutMilliseconds`  | Sets the timeout for a client before the message will be retried.                                  |
| `minCheckPointCount`          | The minimum number of messages to write a checkpoint for.                                          |
| `namedConsumerStrategy`       | Allowed values are `RoundRobin`, `DispatchToSingle`, `Pinned`, `PinnedByCorrelation`.              |

## Updating a persistent subscription

You can edit the settings of an existing subscription while it is running. This drops the current subscribers and resets the subscription internally. This requires admin permissions.

| URI                                           | Supported Content Types | Method |
| --------------------------------------------- | ----------------------- | ------ |
| `/subscriptions/{stream}/{subscription_name}` | `application/json`      | POST   |

::: warning
<<<<<<< HEAD
Persistent subscriptions to `$all` are not supported over the HTTP API. To update persistent subscriptions to `$all`, use the [appropriate client method](@clients/grpc/persistent-subscriptions.md#updating-a-subscription-group).
=======

Persistent subscriptions to `$all` are not supported over the HTTP API. To update persistent subscriptions to `$all`, use the [appropriate client method](@clients/grpc/persistent-subscriptions.md#updating-a-subscription-group).

>>>>>>> 52a9b498
:::

### Query parameters

<<<<<<< HEAD
| Parameter           | Description                                   |
| ------------------- | --------------------------------------------- |
| `stream`            | The stream the persistent subscription is on. |
| `subscription_name` | The name of the subscription group.           |
=======
| Parameter           | Description                                      |
| ------------------- | ------------------------------------------------ |
| `stream`            | The stream to the persistent subscription is on. |
| `subscription_name` | The name of the subscription group.              |
>>>>>>> 52a9b498

### Body

_Same parameters as [Creating a Persistent Subscription](#creating-a-persistent-subscription)._

## Deleting a persistent subscription

| URI                                           | Supported Content Types | Method |
| --------------------------------------------- | ----------------------- | ------ |
| `/subscriptions/{stream}/{subscription_name}` | `application/json`      | DELETE |

::: warning
<<<<<<< HEAD
Deleting persistent subscriptions to `$all` is not supported over the HTTP API. If you want to delete persistent subscriptions to `$all`, use the [appropriate client method](@clients/grpc/persistent-subscriptions.md#deleting-a-subscription-group).
=======

Deleting persistent subscriptions to `$all` is not supported over the HTTP API. If you want to delete persistent subscriptions to `$all`, use the [appropriate client method](@clients/grpc/persistent-subscriptions.md#deleting-a-subscription-group).

>>>>>>> 52a9b498
:::

### Query parameters

<<<<<<< HEAD
| Parameter           | Description                                   |
| ------------------- | --------------------------------------------- |
| `stream`            | The stream the persistent subscription is on. |
| `subscription_name` | The name of the subscription group.           |
=======
| Parameter           | Description                                      |
| ------------------- | ------------------------------------------------ |
| `stream`            | The stream to the persistent subscription is on. |
| `subscription_name` | The name of the subscription group.              |
>>>>>>> 52a9b498

## Reading a stream via a persistent subscription

By default, reading a stream via a persistent subscription returns a single event per request and does not embed the event properties as part of the response.

| URI                                                                                                                                                                  | Supported Content Types                                                                      | Method |
| -------------------------------------------------------------------------------------------------------------------------------------------------------------------- | -------------------------------------------------------------------------------------------- | ------ |
| `/subscriptions/{stream}/{subscription_name} /subscriptions/{stream}/{subscription_name}?embed={embed} /subscriptions/{stream}/{subscription}/{count}?embed={embed}` | `application/vnd.eventstore.competingatom+xml application/vnd.eventstore.competingatom+json` | GET    |

### Query parameters

<<<<<<< HEAD
| Parameter           | Description                                                                      |
| ------------------- | -------------------------------------------------------------------------------- |
| `stream`            | The stream the persistent subscription is on.                                    |
| `subscription_name` | The name of the subscription group.                                              |
| `count`             | How many events to return for the request.                                       |
| `embed`             | Allowed values are `None`, `Content`, `Rich`, `Body`, `PrettyBody`, `TryHarder`. |

See [Reading Streams](README.md#reading-streams-and-events) for information on the different embed levels.
=======
| Parameter           | Description                                                  |
| ------------------- | ------------------------------------------------------------ |
| `stream`            | The stream the persistent subscription is on.                |
| `subscription_name` | The name of the subscription group.                          |
| `count`             | How many events to return for the request.                   |
| `embed`             | `None`, `Content`, `Rich`, `Body`, `PrettyBody`, `TryHarder` |

Read [Reading Streams](introduction.md#reading-streams-and-events) for information on the different embed levels.
>>>>>>> 52a9b498

### Response

@[code](@httpapi/persistent-subscriptions/read-stream-response.json)

## Acknowledgements

Clients must acknowledge (or not acknowledge) messages in the competing consumer model. If processing is successful, send an **ack** (acknowledge) to the server to let it know that the message has been handled. If processing fails, then you can **nack** (not acknowledge) the message and tell the server how to handle the failure. If the client fails to respond in the given timeout period, the message is retried. You should use the `rel` links in the feed for acknowledgements rather than bookmark URIs, as they are subject to change in future versions.

For example:

```json
{
  "uri": "http://localhost:2113/subscriptions/newstream/competing_consumers_group1/ack/c322e299-cb73-4b47-97c5-5054f920746f",
  "relation": "ack"
}
```

### Ack multiple messages

| URI                                                                | Supported Content Types | Method |
| ------------------------------------------------------------------ | ----------------------- | ------ |
| `/subscriptions/{stream}/{subscription_name}/ack?ids={messageids}` | `application/json`      | POST   |

#### Query parameters

<<<<<<< HEAD
| Parameter           | Description                                            |
| :------------------ | :----------------------------------------------------- |
| `stream`            | The stream the persistent subscription is on.          |
| `subscription_name` | The name of the subscription group.                    |
| `messageids`        | The IDs of the messages that needs to be acknowledged. |
=======
| Parameter           | Description                                    |
| :------------------ | :--------------------------------------------- |
| `stream`            | The stream the persistent subscription is on.  |
| `subscription_name` | The name of the subscription group.            |
| `messageids`        | The ids of the messages that needs to be ACKed |
>>>>>>> 52a9b498

### Ack a single message

| URI                                                           | Supported Content Types | Method |
| ------------------------------------------------------------- | ----------------------- | ------ |
| `/subscriptions/{stream}/{subscription_name}/ack/{messageid}` | `application/json`      | POST   |

#### Query parameters

<<<<<<< HEAD
| Parameter           | Description                                          |
| ------------------- | ---------------------------------------------------- |
| `stream`            | The stream to the persistent subscription is on.     |
| `subscription_name` | The name of the subscription group.                  |
| `messageid`         | The ID of the message that needs to be acknowledged. |
=======
| Parameter           | Description                                      |
| ------------------- | ------------------------------------------------ |
| `stream`            | The stream to the persistent subscription is on. |
| `subscription_name` | The name of the subscription group.              |
| `messageid`         | The id of the message that needs to be acked     |

<!-- Has this been explained? -->
>>>>>>> 52a9b498

### Nack multiple messages

| URI                                                                                 | Supported Content Types | Method |
| ----------------------------------------------------------------------------------- | ----------------------- | ------ |
| `/subscriptions/{stream}/{subscription_name}/nack?ids={messageids}?action={action}` | `application/json`      | POST   |

#### Query parameters

<<<<<<< HEAD
| Parameter           | Description                                                                                                                                                                                                                               |
| ------------------- | ----------------------------------------------------------------------------------------------------------------------------------------------------------------------------------------------------------------------------------------- |
| `stream`            | The stream to the persistent subscription is on.                                                                                                                                                                                          |
| `subscription_name` | The name of the subscription group.                                                                                                                                                                                                       |
| `action`            | <ul><li>**Park**: Don't retry the message; park it until a request is sent to replay the parked messages.</li><li>**Retry**: Retry the message.</li><li>**Skip**: Discard the message.</li><li>**Stop**: Stop the subscription.</li></ul> |
| `messageid`         | The ID of the message that needs to be nacked.                                                                                                                                                                                            |
=======
| Parameter           | Description                                                                                                                                                                                                                          |     |
| ------------------- | ------------------------------------------------------------------------------------------------------------------------------------------------------------------------------------------------------------------------------------ | --- |
| `stream`            | The stream to the persistent subscription is on.                                                                                                                                                                                     |     |
| `subscription_name` | The name of the subscription group.                                                                                                                                                                                                  |     |
| `action`            | <ul><li>**Park**: Don't retry the message, park it until a request is sent to reply the parked messages</li><li>**Retry**: Retry the message</li><li>**Skip**: Discard the message</li><li>**Stop**: Stop the subscription</li></ul> |     |
| `messageid`         | The id of the message that needs to be acked                                                                                                                                                                                         |     |
>>>>>>> 52a9b498

### Nack a single message

| URI                                                                            | Supported Content Types | Method |
| ------------------------------------------------------------------------------ | ----------------------- | ------ |
| `/subscriptions/{stream}/{subscription_name}/nack/{messageid}?action={action}` | `application/json`      | POST   |

## Replaying parked messages

| URI                                                        | Supported Content Types | Method |
| ---------------------------------------------------------- | ----------------------- | ------ |
| `/subscriptions/{stream}/{subscription_name}/replayParked` | `application/json`      | POST   |

## Getting information for all subscriptions

| URI              | Method |
| ---------------- | ------ |
| `/subscriptions` | GET    |

### Response

@[code](@httpapi/persistent-subscriptions/get-all-subscriptions-response.json)

## Get subscriptions for a stream

| URI                       | Supported Content Types | Method |
| ------------------------- | ----------------------- | ------ |
| `/subscriptions/{stream}` | `application/json`      | GET    |

### Response

@[code](@httpapi/persistent-subscriptions/get-subscriptions-for-stream-response.json)

## Getting a specific subscription

| URI                                                | Supported Content Types | Method |
| -------------------------------------------------- | ----------------------- | ------ |
| `/subscriptions/{stream}/{subscription_name}/info` | `application/json`      | GET    |

### Response

@[code](@httpapi/persistent-subscriptions/get-subscription-response.json)

<!-- TODO: Is this better as a general subscriptions page? -->
<!-- TODO: Somehow get this better integrated with API docs -->
<!-- TODO: Still to do --><|MERGE_RESOLUTION|>--- conflicted
+++ resolved
@@ -4,11 +4,7 @@
 
 # Persistent subscriptions
 
-<<<<<<< HEAD
-This document explains how to use the HTTP API for setting up and consuming persistent subscriptions and competing consumer subscription groups. For an overview on competing consumers and how they relate to other subscription types, please see our [getting started guide](@server/persistent-subscriptions.md).
-=======
 This document explains how to use HTTP API for setting up and consuming persistent subscriptions and competing consumer subscription groups. For an overview on competing consumers and how they relate to other subscription types please see our [getting started guide](@server/features/persistent-subscriptions.md).
->>>>>>> 52a9b498
 
 ::: tip
 The Administration UI includes a _Competing Consumers_ section where you are able to create, update, delete and view subscriptions and their statuses.
@@ -16,16 +12,12 @@
 
 ## Creating a persistent subscription
 
-Before interacting with a subscription group, you need to create one. This requires [admin permissions](security.md). You will get an error if you try to create a subscription group more than once.
+Before interacting with a subscription group, you need to create one. You receive an error if you try to create a subscription group more than once. This requires [admin permissions](security.md).
 
 ::: warning
-<<<<<<< HEAD
+
 Persistent subscriptions to `$all` are not supported over the HTTP API. If you want to create persistent subscriptions to `$all`, use the [appropriate client method](@clients/grpc/persistent-subscriptions.md#subscribing-to-all).
-=======
-
-Persistent subscriptions to `$all` are not supported over the HTTP API. If you want to create persistent subscriptions to `$all`, use the [appropriate client method](@clients/grpc/persistent-subscriptions.md#subscribing-to-all).
-
->>>>>>> 52a9b498
+
 :::
 
 <!-- TODO: File inclusion for the below? -->
@@ -46,18 +38,18 @@
 | Parameter                     | Description                                                                                        |
 | ----------------------------- | -------------------------------------------------------------------------------------------------- |
 | `resolveLinktos`              | Tells the subscription to resolve link events.                                                     |
-| `startFrom`                   | Start the subscription from the position of the event in the stream.                               |
+| `startFrom`                   | Start the subscription from the position-of the event in the stream.                               |
 | `extraStatistics`             | Tells the backend to measure timings on the clients so statistics will contain histograms of them. |
-| `checkPointAfterMilliseconds` | The amount of time the system should wait before trying to checkpoint.                             |
+| `checkPointAfterMilliseconds` | The amount of time the system should try to checkpoint after.                                      |
 | `liveBufferSize`              | The size of the live buffer (in memory) before resorting to paging.                                |
 | `readBatchSize`               | The size of the read batch when in paging mode.                                                    |
 | `bufferSize`                  | The number of messages that should be buffered when in paging mode.                                |
 | `maxCheckPointCount`          | The maximum number of messages not checkpointed before forcing a checkpoint.                       |
-| `maxRetryCount`               | Sets the number of times a message should be retried before it is considered a bad message.        |
+| `maxRetryCount`               | Sets the number of times a message should be retried before considered a bad message.              |
 | `maxSubscriberCount`          | Sets the maximum number of allowed TCP subscribers.                                                |
 | `messageTimeoutMilliseconds`  | Sets the timeout for a client before the message will be retried.                                  |
 | `minCheckPointCount`          | The minimum number of messages to write a checkpoint for.                                          |
-| `namedConsumerStrategy`       | Allowed values are `RoundRobin`, `DispatchToSingle`, `Pinned`, `PinnedByCorrelation`.              |
+| `namedConsumerStrategy`       | RoundRobin/DispatchToSingle/Pinned                                                                 |
 
 ## Updating a persistent subscription
 
@@ -68,32 +60,21 @@
 | `/subscriptions/{stream}/{subscription_name}` | `application/json`      | POST   |
 
 ::: warning
-<<<<<<< HEAD
+
 Persistent subscriptions to `$all` are not supported over the HTTP API. To update persistent subscriptions to `$all`, use the [appropriate client method](@clients/grpc/persistent-subscriptions.md#updating-a-subscription-group).
-=======
-
-Persistent subscriptions to `$all` are not supported over the HTTP API. To update persistent subscriptions to `$all`, use the [appropriate client method](@clients/grpc/persistent-subscriptions.md#updating-a-subscription-group).
-
->>>>>>> 52a9b498
-:::
-
-### Query parameters
-
-<<<<<<< HEAD
-| Parameter           | Description                                   |
-| ------------------- | --------------------------------------------- |
-| `stream`            | The stream the persistent subscription is on. |
-| `subscription_name` | The name of the subscription group.           |
-=======
+
+:::
+
+### Query parameters
+
 | Parameter           | Description                                      |
 | ------------------- | ------------------------------------------------ |
 | `stream`            | The stream to the persistent subscription is on. |
 | `subscription_name` | The name of the subscription group.              |
->>>>>>> 52a9b498
 
 ### Body
 
-_Same parameters as [Creating a Persistent Subscription](#creating-a-persistent-subscription)._
+_Same parameters as "Creating a Persistent Subscription"_
 
 ## Deleting a persistent subscription
 
@@ -102,28 +83,17 @@
 | `/subscriptions/{stream}/{subscription_name}` | `application/json`      | DELETE |
 
 ::: warning
-<<<<<<< HEAD
+
 Deleting persistent subscriptions to `$all` is not supported over the HTTP API. If you want to delete persistent subscriptions to `$all`, use the [appropriate client method](@clients/grpc/persistent-subscriptions.md#deleting-a-subscription-group).
-=======
-
-Deleting persistent subscriptions to `$all` is not supported over the HTTP API. If you want to delete persistent subscriptions to `$all`, use the [appropriate client method](@clients/grpc/persistent-subscriptions.md#deleting-a-subscription-group).
-
->>>>>>> 52a9b498
-:::
-
-### Query parameters
-
-<<<<<<< HEAD
-| Parameter           | Description                                   |
-| ------------------- | --------------------------------------------- |
-| `stream`            | The stream the persistent subscription is on. |
-| `subscription_name` | The name of the subscription group.           |
-=======
+
+:::
+
+### Query parameters
+
 | Parameter           | Description                                      |
 | ------------------- | ------------------------------------------------ |
 | `stream`            | The stream to the persistent subscription is on. |
 | `subscription_name` | The name of the subscription group.              |
->>>>>>> 52a9b498
 
 ## Reading a stream via a persistent subscription
 
@@ -135,16 +105,6 @@
 
 ### Query parameters
 
-<<<<<<< HEAD
-| Parameter           | Description                                                                      |
-| ------------------- | -------------------------------------------------------------------------------- |
-| `stream`            | The stream the persistent subscription is on.                                    |
-| `subscription_name` | The name of the subscription group.                                              |
-| `count`             | How many events to return for the request.                                       |
-| `embed`             | Allowed values are `None`, `Content`, `Rich`, `Body`, `PrettyBody`, `TryHarder`. |
-
-See [Reading Streams](README.md#reading-streams-and-events) for information on the different embed levels.
-=======
 | Parameter           | Description                                                  |
 | ------------------- | ------------------------------------------------------------ |
 | `stream`            | The stream the persistent subscription is on.                |
@@ -153,7 +113,6 @@
 | `embed`             | `None`, `Content`, `Rich`, `Body`, `PrettyBody`, `TryHarder` |
 
 Read [Reading Streams](introduction.md#reading-streams-and-events) for information on the different embed levels.
->>>>>>> 52a9b498
 
 ### Response
 
@@ -161,7 +120,7 @@
 
 ## Acknowledgements
 
-Clients must acknowledge (or not acknowledge) messages in the competing consumer model. If processing is successful, send an **ack** (acknowledge) to the server to let it know that the message has been handled. If processing fails, then you can **nack** (not acknowledge) the message and tell the server how to handle the failure. If the client fails to respond in the given timeout period, the message is retried. You should use the `rel` links in the feed for acknowledgements rather than bookmark URIs, as they are subject to change in future versions.
+Clients must acknowledge (or not acknowledge) messages in the competing consumer model. If the client fails to respond in the given timeout period, the message is retried. You should use the `rel` links in the feed for acknowledgements not bookmark URIs as they are subject to change in future versions.
 
 For example:
 
@@ -180,19 +139,11 @@
 
 #### Query parameters
 
-<<<<<<< HEAD
-| Parameter           | Description                                            |
-| :------------------ | :----------------------------------------------------- |
-| `stream`            | The stream the persistent subscription is on.          |
-| `subscription_name` | The name of the subscription group.                    |
-| `messageids`        | The IDs of the messages that needs to be acknowledged. |
-=======
 | Parameter           | Description                                    |
 | :------------------ | :--------------------------------------------- |
 | `stream`            | The stream the persistent subscription is on.  |
 | `subscription_name` | The name of the subscription group.            |
 | `messageids`        | The ids of the messages that needs to be ACKed |
->>>>>>> 52a9b498
 
 ### Ack a single message
 
@@ -202,13 +153,6 @@
 
 #### Query parameters
 
-<<<<<<< HEAD
-| Parameter           | Description                                          |
-| ------------------- | ---------------------------------------------------- |
-| `stream`            | The stream to the persistent subscription is on.     |
-| `subscription_name` | The name of the subscription group.                  |
-| `messageid`         | The ID of the message that needs to be acknowledged. |
-=======
 | Parameter           | Description                                      |
 | ------------------- | ------------------------------------------------ |
 | `stream`            | The stream to the persistent subscription is on. |
@@ -216,7 +160,6 @@
 | `messageid`         | The id of the message that needs to be acked     |
 
 <!-- Has this been explained? -->
->>>>>>> 52a9b498
 
 ### Nack multiple messages
 
@@ -226,21 +169,12 @@
 
 #### Query parameters
 
-<<<<<<< HEAD
-| Parameter           | Description                                                                                                                                                                                                                               |
-| ------------------- | ----------------------------------------------------------------------------------------------------------------------------------------------------------------------------------------------------------------------------------------- |
-| `stream`            | The stream to the persistent subscription is on.                                                                                                                                                                                          |
-| `subscription_name` | The name of the subscription group.                                                                                                                                                                                                       |
-| `action`            | <ul><li>**Park**: Don't retry the message; park it until a request is sent to replay the parked messages.</li><li>**Retry**: Retry the message.</li><li>**Skip**: Discard the message.</li><li>**Stop**: Stop the subscription.</li></ul> |
-| `messageid`         | The ID of the message that needs to be nacked.                                                                                                                                                                                            |
-=======
 | Parameter           | Description                                                                                                                                                                                                                          |     |
 | ------------------- | ------------------------------------------------------------------------------------------------------------------------------------------------------------------------------------------------------------------------------------ | --- |
 | `stream`            | The stream to the persistent subscription is on.                                                                                                                                                                                     |     |
 | `subscription_name` | The name of the subscription group.                                                                                                                                                                                                  |     |
 | `action`            | <ul><li>**Park**: Don't retry the message, park it until a request is sent to reply the parked messages</li><li>**Retry**: Retry the message</li><li>**Skip**: Discard the message</li><li>**Stop**: Stop the subscription</li></ul> |     |
 | `messageid`         | The id of the message that needs to be acked                                                                                                                                                                                         |     |
->>>>>>> 52a9b498
 
 ### Nack a single message
 
