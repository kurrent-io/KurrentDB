---
title: Projections
---

## Introduction to projections

Projections is an EventStoreDB subsystem that lets you append new events or link existing events to streams in a reactive manner.

Projections are good at solving one specific query type, a category known as 'temporal correlation queries'. This query type is common in business systems and few can execute these queries well.

::: tip
Projections require the event body to be in JSON.
:::

### Business case examples

For example. You are looking for how many Twitter users said "happy" within 5 minutes of the word "foo coffee shop" and within 2 minutes of saying "london".

This is the type of query that projections can solve. Let's try a more complex business problem.

As a medical research doctor you want to find people diagnosed with pancreatic cancer within the last year. During their treatment a patient should not have had any proxies for a heart condition such as taking aspirin every morning. Within three weeks of their diagnosis they should have been put on treatment X. Within one month after starting the treatment they should have failed with a lab result that looks like L1. Within another six weeks they should have been put on treatment Y, and within four weeks failed that treatment with a lab result that looks like L2.

You can use projections in nearly all examples of near real-time complex event processing. There are a large number of problems that fit into this category from monitoring of temperature sensors, to reacting to changes in the stock market.

<<<<<<< HEAD
It's important to remember the types of problems that projections help to solve. Many problems are not a good fit for projections and are better served by hosting another read model populated by a [catchup subscription](@clients/grpc/subscriptions.md).
=======
It's important to remember the types of problems that projections help to solve. Many problems are not a good fit for projections and are better served by hosting another read model populated by a [catchup subscription](@clients/dotnet/subscriptions.md#catch-up-subscriptions).
>>>>>>> 1f15be3e

### Continuous querying

Projections support the concept of continuous queries. When running a projection you can choose whether the query should run and give you all results present, or whether the query should continue running into the future finding new results as they happen and updating its result set.

In the medical example above the doctor could leave the query running to be notified of any new patients that meet the criteria. The output of all queries is a stream, you can listen to this stream like any other stream.

### Types of projections

There are two types of projections in EventStoreDB:

- [Built in (system) projections](#system-projections)
- [User-defined JavaScript projections](#user-defined-projections) which you create via the API or the admin UI

### Performance impact

Keep in mind that all projections emit events as a reaction to events that they process. We call this effect _write amplification_ because emitting new events or link events creates additional load on the server IO. 

Some system projections emit link events to their streams for each event appended to the database. These projections are By Category, By Event Type and By Correlation Id. If all those three projections are enabled and started, adding one event to the database will, in fact, produce three additional events and, therefore, quadruples the number of write operations.

System projections `$streams` and `$stream-by-category` produce new events too, either per each new stream or per new stream category. If your system has a lot of small streams, the `$streams` system projection would also amplify writes significantly.

Custom projections create the most significant write amplification since they produce new events or link events, which in turn get processed by system projections.

Projections only run on a leader node of the cluster due to consistency concerns. It creates more CPU and IO load on the leader node compared to follower nodes.

### Limitations

Streams where projections emit events cannot be used to append events from applications. When this happens, the projection will detect events not produced by the projection itself and it will break.

The reason projections exclusively own their streams is that otherwise they would lose all predictability. The projection would no longer have any idea what should be in that stream. For example, when a projection starts up from a checkpoint, it first goes through all the events after that checkpoint and checks them against the emitted stream. By doing this, the projection can understand if it up to the last event and can continue from where it left off. On top of that, the projection can verify that everything is in order, no events missing, etc. If anyone can append to the emitted streams, then the projection would have no idea where it got to last in terms of processing. Therefore, it can no longer trust that the projection itself emitted that event or if something else did.

## Projections settings

Settings in this section concern projections that are running on the server.

::: warning
Server-side projections impact the performance of the EventStoreDB server. For example, some standard [system projections](#system-projections) like Category or Event Type projections produce new (link) events that are stored in the database in addition to the original event. This effectively doubles or triples the number of events appended and therefore creates pressure on the IO of the server node. We often call this effect "write amplification".
:::

### Run projections

The `RunProjections` option tells the server if you want to run all projections, only system projections or no projections at all. Hence that the `StartSystemProjections` setting has no effect on custom projections.

The option accepts three values: `None`, `System` and `All`.

When the option value is set to `None`, the projections subsystem of EventStoreDB will be completely disabled and the Projections menu in the Admin UI will be disabled.

By using the `System` value for this option, you can instruct the server to enable system projections when the server starts. However, system projections will only start if the `StartStandardProjections` option is set to `true`. When the `RunProjections` option value is `System` (or `All`) but the `StartSystemProjections` option value is `false`, system projections will be enabled but not start. You can start them later manually via the Admin UI or via an API call.

| Format               | Syntax                       |
|:---------------------|:-----------------------------|
| Command line         | `--run-projections`          |
| YAML                 | `RunProjections`             |
| Environment variable | `EVENTSTORE_RUN_PROJECTIONS` |

**Default**: `None`, all projections are disabled by default.

Accepted values are `None`, `System` and `All`.

### Projection threads

Projection threads are used to make calls in to the V8 JavaScript engine, and coordinate dispatching operations back into the main worker threads of the database. While they carry out none of the operations listed directly, they are indirectly involved in all of them.

The primary reason for increasing the number of projection threads is projections which perform a large amount of CPU-bound processing. Projections are always eventually consistent - if there is a mismatch between egress from the database log and processing speed of projections, the window across which the latest events have not been processed promptly may increase. Too many projection threads can end up with increased context switching and memory use, since a V8 engine is created per thread.

There are three primary influences over projections lagging:

- Large number of writes, outpacing the ability of the engine to process them in a timely fashion.
- Projections which perform a lot of CPU-bound work (heavy calculations).
- Projections which result in a high system write amplification factor, especially with latent disks.

Use the `ProjectionThreads` option to adjust the number of threads dedicated to projections.

| Format               | Syntax                          |
|:---------------------|:--------------------------------|
| Command line         | `--projection-threads`          |
| YAML                 | `ProjectionThreads`             |
| Environment variable | `EVENTSTORE_PROJECTION_THREADS` |

**Default**: `3`

### Fault out of order projections

It is possible that in some cases a projection would get an unexpected event version. It won't get an event that precedes the last processed event, such a situation is very unlikely. But, it might get the next event that doesn't satisfy the `N+1` condition for the event number. The projection expects to get an event number `5` after processing the event number `4`, but eventually it might get an event number `7` because events `5` and `6` got deleted and scavenged.

The projections engine can keep track of the latest processed event for each projection. It allows projections to guarantee ordered handling of events. By default, the projections engine ignore ordering failures like described above. You can force out of order projections to fail by setting the `FailOutOfOrderProjections` to `true`.

| Format               | Syntax                                      |
|:---------------------|:--------------------------------------------|
| Command line         | `--fault-out-of-order-projections`          |
| YAML                 | `FaultOutOfOrderProjections`                |
| Environment variable | `EVENTSTORE_FAULT_OUT_OF_ORDER_PROJECTIONS` |

**Default**: `false`

## System projections

EventStoreDB ships with five built in projections:

- [By Category](#by-category) (`$by_category`)
- [By Event Type](#by-event-type) (`$by_event_type`)
- [By Correlation ID](#by-correlation-id) (`$by_correlation_id`)
- [Stream by Category](#stream-by-category) (`$stream_by_category`)
- [Streams](#streams) (`$streams`)

### Enabling system projections

When you start EventStoreDB from a fresh database, these projections are present but disabled and querying their statuses returns `Stopped`. You can enable a projection by issuing a request which switches the status of the projection from `Stopped` to `Running`.

```bash
curl -i -X POST "http://{event-store-ip}:{ext-http-port}/projection/{projection-name}/command/enable" -H "accept:application/json" -H "Content-Length:0" -u admin:changeit
```

### By category

The `$by_category` (_http://127.0.0.1:2113/projection/$by_category_) projection links existing events from streams to a new stream with a `$ce-` prefix (a category) by splitting a stream `id` by a configurable separator.

```
first
-
```

You can configure the separator, as well as where to split the stream `id`. You can edit the projection and provide your own values if the defaults don't fit your particular scenario.

The first parameter specifies how the separator is used, and the possible values for that parameter is `first` or `last`. The second parameter is the separator, and can be any character.

For example, if the body of the projection is `first` and `-`, for a stream id of `account-1`, the stream name the projection creates is `$ce-account`.

If the body of the projection is `last` and `-`, for a stream id of `shopping-cart-1`, the stream name the projection creates is `$ce-shopping-cart`.

::: warning
You can change the projection setting at any time, so it can be quite dangerous. Consider all possible event consumers of the category stream that expect it to be in the format that is already there. Changing the setting might break all of them.
:::

The use case of this project is subscribing to all events within a category.

### By event type

The `$by_event_type` (_http://127.0.0.1:2113/projection/$by_event_type_) projection links existing events from streams to a new stream with a stream id in the format `$et-{event-type}`.

For example, if you append an event with the `EventType` field set to `PaymentProcessed`, no matter in what stream you appended this event, you get a link event in the `$et-PaymentProcessed` stream.

You cannot configure this projection.

### By correlation ID

The `$by_correlation_id` (_http://127.0.0.1:2113/projection/$by_correlation_id_) projection links existing events from projections to a new stream with a stream id in the format `$bc-<correlation id>`.

The projection takes one parameter, a JSON string as a projection source:

```json
{"correlationIdProperty":"$myCorrelationId"}
```

### Stream by category

The `$stream_by_category` (_http://127.0.0.1:2113/projection/$by_category_) projection links existing events from streams to a new stream with a `$category` prefix by splitting a stream `id` by a configurable separator.

```
first
-
```

By default the `$stream_by_category` projection links existing events from a stream id with a name such as `account-1` to a stream called `$category-account`. You can configure the separator as well as where to split the stream `id`. You can edit the projection and provide your own values if the defaults don't fit your particular scenario.

The first parameter specifies how the separator is used, and the possible values for that parameter is `first` or `last`. The second parameter is the separator, and can be any character.

For example, if the body of the projection is `first` and `-`, for a stream id of `account-1`, the stream name the projection creates is `$category-account`, and the `account-1` stream is linked to it. Future streams prefixed with `account-` are likewise linked to the newly created `$category-account` stream.

If the body of the projection is last and `-`, for a stream id of `shopping-cart-1`, the stream name the projection creates is `$category-shopping-cart`, and the `shopping-cart-1` stream is linked to it.  Future streams whose left-side split by the _last_ `-` is `shopping-cart`, are likewise linked to the newly created `$category-shopping-cart` stream.

The use case of this projection is subscribing to all stream instances of a category.

### Streams

The `$streams` (_http://127.0.0.1:2113/projection/$streams_) projection links existing events from streams to a stream named `$streams`

You cannot configure this projection.

## User-defined projections

<!-- TODO: Again refactor to shopping cart? -->

In addition to [system projections](#system-projections), you can create custom projections, which run on the server. User defined projections only work with events stored in JSON format. Use cases for custom projections include aggregation (stateful projections), transformations and partitioning.

::: warning
All user defined projections increase the number of append operations on the master node. Stateful projections append one event for each state change, projections with emit operations like `emit` and `linkTo` explicitly create new events. Those events might get picked up by system projections, which append even more events. Therefore, carefully evaluate your need for custom projections, considering your cluster load as the cluster performance might degrade substantially.
:::

### Overview

You create user defined projections in JavaScript. For example, the `my_demo_projection_result` projection below counts the number of `myEventType` events from the `account-1` stream. It then uses the `transformBy` function to change the final state:

```javascript
options({
  resultStreamName: "my_demo_projection_result",
  $includeLinks: false,
  reorderEvents: false,
  processingLag: 0
})

fromStream('account-1')
.when({
  $init: function() {
    return {
      count: 0
    }
  },
  myEventType: function(state, event) {
    state.count += 1;
  }
})
.transformBy(function(state) {
  state.count = 10;
})
.outputState()
```

<!-- TODO: Show example output, see above comment -->

### User-defined projections API

#### Options

| Name               | Description                                                                                                                                                                                                                                                  | Notes                                                     |
|:-------------------|:-------------------------------------------------------------------------------------------------------------------------------------------------------------------------------------------------------------------------------------------------------------|:----------------------------------------------------------|
| `resultStreamName` | Overrides the default resulting stream name for the `outputState()` transformation, which is `$projections-{projection-name}-result`.                                                                                                                        |                                                           |
| `$includeLinks`    | Configures the projection to include/exclude link to events.                                                                                                                                                                                                 | Default: `false`                                          |
| `processingLag`    | When `reorderEvents` is enabled, this value is used to compare the total milliseconds between the first and last events in the buffer and if the value is equal or greater, the events in the buffer are processed. The buffer is an ordered list of events. | Default: `500ms`. Only valid for `fromStreams()` selector |
| `reorderEvents`    | Process events by storing a buffer of events ordered by their prepare position                                                                                                                                                                               | Default: `false`. Only valid for `fromStreams()` selector |

#### Selectors

| Selector                               | Description                                                                   | Notes                                                                                                     |
|:---------------------------------------|:------------------------------------------------------------------------------|:----------------------------------------------------------------------------------------------------------|
| `fromAll()`                            | Selects events from the `$all` stream.                                        | **Provides** <ul><li>`partitionBy`</li><li>`when`</li><li>`foreachStream`</li><li>`outputState`</li></ul> |
| `fromCategory({category})`             | Selects events from the `$ce-{category}` stream.                              | **Provides** <ul><li>`partitionBy`</li><li>`when`</li><li>`foreachStream`</li><li>`outputState`</li></ul> |
| `fromStream({streamId})`               | Selects events from the `streamId` stream.                                    | **Provides** <ul><li>`partitionBy`</li><li>`when`</li><li>`outputState`</li></ul>                         |
| `fromStreams(streams[])`               | Selects events from the streams supplied.                                     | **Provides**<ul><li>`partitionBy`</li><li>`when`</li><li>`outputState`</li></ul>                          |
| `fromStreamsMatching(function filter)` | Selects events from the `$all` stream that returns true for the given filter. | **Provides** <ul><li>`when`</li></ul>                                                                     |

#### Filters and tTransformations

| Filter/Partition               | Description                                                                                                                                               | Notes                                                                                                                                        |
|:-------------------------------|:----------------------------------------------------------------------------------------------------------------------------------------------------------|:---------------------------------------------------------------------------------------------------------------------------------------------|
| `when(handlers)`               | Allows only the given events of a particular to pass through the projection.                                                                              | **Provides** <ul><li>`$defines_state_transform` </li><li>`transformBy`</li><li>`filterBy`</li><li>`outputTo`</li><li>`outputState`</li></ul> |
| `foreachStream()`              | Partitions the state for each of the streams provided.                                                                                                    | **Provides** <ul><li>`when`</li></ul>                                                                                                        |
| `outputState()`                | If the projection maintains state, setting this option produces a stream called `$projections-{projection-name}-result` with the state as the event body. | **Provides** <ul><li>`transformBy`</li><li>`filterBy`</li><li>`outputTo`</li></ul>                                                           |
| `partitionBy(function(event))` | Partitions a projection by the partition returned from the handler.                                                                                       | **Provides** <ul><li>`when`</li></ul>                                                                                                        |
| `transformBy(function(state))` | Provides the ability to transform the state of a projection by the provided handler.                                                                      | **Provides** <ul><li>`transformBy`</li><li>`filterBy`</li><li>`outputState`</li><li>`outputTo`</li></ul>                                     |
| `filterBy(function(state))`    | Causes projection results to be `null` for any `state` that returns a `false` value from the given predicate.                                             | **Provides** <ul><li>`transformBy`</li><li>`filterBy`</li><li>`outputState`</li><li>`outputTo`</li></ul>                                     |

#### Handlers

Each handler is provided with the current state of the projection as well as the event that triggered the handler. The event provided through the handler contains the following properties.

- `isJson`: true/false
- `data`: {}
- `body`: {}
- `bodyRaw`: string
- `sequenceNumber`: integer
- `metadataRaw`: {}
- `linkMetadataRaw`: string
- `partition`: string
- `eventType`: string

| Handler        | Description                                                                                                                                                                                                                                                                                                              | Notes                                                                          |
|:---------------|:-------------------------------------------------------------------------------------------------------------------------------------------------------------------------------------------------------------------------------------------------------------------------------------------------------------------------|:-------------------------------------------------------------------------------|
| `{event-type}` | When using `fromAll()` and 2 or more event type handlers are specified and the `$by_event_type` projection is enabled and running, the projection starts as a `fromStreams($et-event-type-foo, $et-event-type-bar)` until the projection has caught up and moves to reading from the transaction log (i.e. from `$all`). |                                                                                |
| `$init`        | Provide the initialization for a projection.                                                                                                                                                                                                                                                                             | Commonly used to setup the initial state for a projection.                     |
| `$initShared`  | Provide the initialization for a projection where the projection is possibly partitioned.                                                                                                                                                                                                                                |                                                                                |
| `$any`         | Event type pattern match that match any event type.                                                                                                                                                                                                                                                                      | Commonly used when the user is interested in any event type from the selector. |
| `$deleted`     | Called upon the deletion of a stream.                                                                                                                                                                                                                                                                                    | Can only be used with `foreachStream`                                          |

#### Functions

| Handler                                          | Description                                     |
|:-------------------------------------------------|:------------------------------------------------|
| `emit(streamId, eventType, eventBody, metadata)` | Appends an event to the designated stream       |
| `linkTo(streamId, event, metadata)`              | Writes a link to event to the designated stream |

## Configuring projections

By changing these settings, you can lessen the amount of pressure projections put on an EventStoreDB node or improve projection performance. You can change these settings on a case-by-case basis, and monitor potential improvements.

::: warning
You can only change the configuration of a stopped projection.
:::

You change the configuration of a projection by setting the relevant key and value in a request, or when you create a projection with the web admin interface.

![Web admin interface projections configuration screen](./images/wai-projection-config.jpg)

### Emit options

These options control how projections append events.

In busy systems, projections can put a lot of extra pressure on the master node. This is especially true for EventStoreDB servers that also have persistent subscriptions running, which only the master node can process. If you see a lot of commit timeouts and slow writes from your projections and other clients, then start with these settings.

#### Emit enabled

The `emit` boolean setting determines whether a projection can emit events and any projection that calls `emit()` or `linkTo()` requires it. If this option is not set and a projection attempts to emit events, you see an error message like the following:

<!-- TODO: Is it emit or emitenabled? Or are .NET and HTTP different -->

```bash
'emit' is not allowed by the projection/configuration/mode
```

EventStoreDB disables this setting by default, and is usually set when you create the projection and if you need the projection to emit events.

#### Track emitted streams

The `trackemittedstreams` boolean setting enables tracking of a projection's emitted streams. It only has an affect if the projection has `EmitEnabled` enabled.

Tracking emitted streams enables you to delete a projection and all the streams that it has created. You should only the setting if you intend to delete a projection and create new ones that project to the same stream.

::: warning
By default, EventStoreDB disables the `trackemittedstreams` setting for projections. When enabled, an event appended records the stream name (in `$projections-{projection_name}-emittedstreams`) of each event emitted by the projection. This means that write amplification is a possibility, as each event that the projection emits appends a separate event. As such, this option is not recommended for projections that emit a lot of events, and you should enable only where necessary.
:::

::: tip
Between EventStoreDB versions 3.8.0 and 4.0.2, this option was enabled by default when a projection was created through the UI. If you have any projections created during this time frame, it's worth checking whether this option is enabled.
:::

#### Max allowed writes in flight

<!-- TODO: Why is this not in the GUI for new projection? -->

<!-- TODO: Is the setting name correct? Especially in HTTP -->

The `AllowedInFlightMessages` setting sets the maximum number of writes to allow for a projection. Because a projection can write to multiple different streams, it's possible for the projection to send multiple writes at the same time. This option sets the number of concurrent writes that a projection can perform.

By default, projections try to perform writes as quickly as they come. This can add a lot of pressure to a node, especially for projections that emit to many different streams. If you see your projections causing frequent commit timeouts or slow reads, you can try lowering this value to see if there is any improvement.

::: tip
Lower values may cause the projection to slow down as the number of writes are throttled, but the trade off for this is cleaner logs and fewer commit timeouts.
:::

By default, this is unbounded, allowing a projection to write as fast as it can.

#### Max write batch length

<!-- TODO: Why is this not in the GUI for new projection? -->

<!-- TODO: Is the setting name correct? Especially in HTTP -->

The `MaxWriteBatchLength` setting sets the maximum number of events the projection can write in a batch at a time.
The default for this option is 500.

### Checkpoint options

Checkpoints store how far along a projection is in the streams it is processing from. There is a performance overhead with writing a checkpoint, as it does more than append an event, and writing them too often can slow projections down.

We recommend you try other methods of improving projections before changing these values, as checkpoints are an important part of running projections.

#### Checkpoint after Ms

The `CheckpointAfterMs` setting prevents a new checkpoint from being written within a certain time frame from the previous one. The setting is to keep a projection from writing too many checkpoints too quickly, something that can happen in a busy system.

The default setting is 0 seconds, which means there is no limit to how quickly checkpoints can be written.

#### Checkpoint handled threshold

The `CheckpointHandledThreshold` setting controls the number of events that a projection can handle before attempting to write a checkpoint. An event is considered handled if it actually passed through the projection's filter. If the projection is set to checkpoint every 4,000 events, but it only reads from the `foo` stream, the projection only checkpoints every 4,000 `foo` events.

The default setting is 4,000 events.

#### Checkpoint unhandled bytes threshold

The `CheckpointUnhandledBytesThreshold` setting specifies the number of bytes a projection can process before attempting to write a checkpoint. Unhandled bytes are the events that are not processed by the projection itself.

For example, if the projection reads from the `foo` stream, but writes from the `bar` stream comes through, a checkpoint is written after this number of bytes have been processed. This prevents the projection from having to read through a potentially large number of unrelated events again because none of them passed its filter.

The default setting is 10mb.

### Processing options

#### Pending events threshold

The `PendingEventsThreshold` setting determines the number of events that can be pending before the projection is paused.
Pausing the projection stops the projection from reading, allowing it to finish with the current events that are waiting to be processed. Once the pending queue has drained to half the threshold, the projection starts reading again.

The default setting is 5000.

## Debugging

[User projections you create in JavaScript](#user-defined-projections) have a bonus that debugging is easier via any browser that ships with debugging capabilities. The screenshots in this document show the use of Chrome, but we have tested debugging with all major browsers including Firefox, Edge and Safari.

### Logging from within a projection

For debugging purposes, projections includes a log method which, when called, sends messages to the configured EventStoreDB logger (the default is `NLog`, to a file, and `stdout`).

You might find printing out the structure of the event body for inspection useful.

For example:

```javascript
fromStream('$stats-127.0.0.1:2113')
.when({
    $any: function(s,e){
        log(JSON.stringify(e));
    }
})
```

### Creating a sample projection

Filename: _stats-counter.json_

Contents:

```javascript
fromStream('$stats-127.0.0.1:2113')
.when({
    $init: function(){
        return {
            count: 0
        }
    },
    $any: function(s,e){
        s.count += 1;
    }
})
```

You create the projection by making a call to the API and providing it with the definition of the projection.

```bash
curl -i -d@stats-counter.json \
  http://localhost:2113/projections/continuous?name=stats-counter%26type=js%26enabled=true%26emit=true%26trackemittedstreams=true \
  -u admin:changeit
```

### Debugging your first projection

Once the projection is running, open your browser and enable the developer tools. Once you have the developer tools open, visit your projection URL and you should see a button labelled _Debug_.

::: card
![Projections Debugging Part 1](./images/projections_debugging_part_1.png)
:::

After clicking the projection "Debug" button, you see the debugging interface with the definition of the projection and information about the events the projection is processing on the right-hand side.

At the top there are a couple of buttons to take note of, specifically the _Run Step_ and _Update_ buttons. You use _Run Step_ to step through the event waiting in the queue, placing you in projection debugging mode. The _Update_ button provides you with a way to update the projection definition without having to go back to the projection itself and leave the context of the debugger.

::: card
![Projections Debugging Part 2](./images/projections_debugging_part_2.png)
:::

If the _Run Step_ button is not greyed out and you click it, the browser has hit a breakpoint.

::: card
![Projections Debugging Part 3](./images/projections_debugging_part_3.png)
:::

You are now able to step through the projection, the important method to step into is the `handler(state, eventEnvelope)` method.<|MERGE_RESOLUTION|>--- conflicted
+++ resolved
@@ -22,11 +22,7 @@
 
 You can use projections in nearly all examples of near real-time complex event processing. There are a large number of problems that fit into this category from monitoring of temperature sensors, to reacting to changes in the stock market.
 
-<<<<<<< HEAD
-It's important to remember the types of problems that projections help to solve. Many problems are not a good fit for projections and are better served by hosting another read model populated by a [catchup subscription](@clients/grpc/subscriptions.md).
-=======
 It's important to remember the types of problems that projections help to solve. Many problems are not a good fit for projections and are better served by hosting another read model populated by a [catchup subscription](@clients/dotnet/subscriptions.md#catch-up-subscriptions).
->>>>>>> 1f15be3e
 
 ### Continuous querying
 
