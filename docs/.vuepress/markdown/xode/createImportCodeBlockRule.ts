<<<<<<< HEAD
// @ts-ignore
import type {RuleBlock} from "markdown-it/lib/parser_block"
import {path} from "vuepress/utils"
import type {ExtendedCodeImportPluginOptions, ImportCodeTokenMeta, ResolvedImport} from "./types";
// @ts-ignore
=======
import {path} from "vuepress/utils"
import type {ExtendedCodeImportPluginOptions, ImportCodeTokenMeta, ResolvedImport} from "./types";
// @ts-ignore
import type {RuleBlock} from "markdown-it/lib/parser_block";
// @ts-ignore
>>>>>>> 52a9b498
import type {StateBlock} from "markdown-it";

// min length of the import code syntax, i.e. '@[code]()'
const MIN_LENGTH = 9;

const startSequence = "@[code";

const knownPrismIssues: Record<string, string> = {
    "rs": "rust"
};

const replaceKnownPrismExtensions = (ext: string): string => knownPrismIssues[ext] ?? ext;

// regexp to match the import syntax
const SYNTAX_RE = /^@\[code(?:{(\d+)?-(\d+)?})?(?:{(.+)?})?(?: ([^\]]+))?]\(([^)]*)\)/;

const name = "tabs";

export const createImportCodeBlockRule = ({
                                              handleImportPath = (str) => [{importPath: str}],
                                          }: ExtendedCodeImportPluginOptions): RuleBlock => (
    state: StateBlock,
    startLine: number,
    endLine: number,
    silent: boolean
): boolean => {
    // if it's indented more than 3 spaces, it should be a code block
    /* istanbul ignore if */
    if (state.sCount[startLine] - state.blkIndent >= 4) {
        return false;
    }

    const pos = state.bMarks[startLine] + state.tShift[startLine];
    const max = state.eMarks[startLine];

    // return false if the length is shorter than min length
    if (pos + MIN_LENGTH > max) return false;

    // check if it's matched the start
    if (state.src.substr(pos, startSequence.length) !== startSequence) return false;

    // check if it's matched the syntax
    const match = state.src.slice(pos, max).match(SYNTAX_RE);
    if (!match) return false;

    // return true as we have matched the syntax
    if (silent) return true;

    const [, lineStart, lineEnd, region, info, importPath] = match;

    const resolvedImports = handleImportPath(importPath);

    const addCodeBlock = (r: ResolvedImport) => {
        const meta: ImportCodeTokenMeta = {
            importPath: r.importPath,
            lineStart: lineStart ? Number.parseInt(lineStart, 10) : 0,
            lineEnd: lineEnd ? Number.parseInt(lineEnd, 10) : undefined,
            region: region
        };

        // create an import_code token
        const token = state.push('import_code', 'code', 0);

        // use user specified info, or fallback to file ext
        token.info = info ?? replaceKnownPrismExtensions(path.extname(meta.importPath).slice(1));
        token.markup = '```';
        token.map = [startLine, startLine + 1];
        // store token meta to be used in renderer rule
        token.meta = meta;
    }

    const addGroupItem = (r: ResolvedImport) => {
        const token = state.push(`${name}_tab_open`, "", 1);
        token.block = true;
        token.info = r.label;
        token.meta = {active: false};

        addCodeBlock(r);

        state.push(`${name}_tab_close`, "", -1);
    }

    const experiment = resolvedImports.length > 1;
    if (experiment) {
        const token = state.push(`${name}_tabs_open`, "", 1);
        token.info = name;
        token.meta = {id: "code"};

        for (const resolved of resolvedImports) {
            addGroupItem(resolved);
        }

        state.push(`${name}_tabs_close`, "", -1);
    } else {
        addCodeBlock(resolvedImports[0]);
    }

    state.line = startLine + 1;

    return true;
}<|MERGE_RESOLUTION|>--- conflicted
+++ resolved
@@ -1,16 +1,8 @@
-<<<<<<< HEAD
-// @ts-ignore
-import type {RuleBlock} from "markdown-it/lib/parser_block"
-import {path} from "vuepress/utils"
-import type {ExtendedCodeImportPluginOptions, ImportCodeTokenMeta, ResolvedImport} from "./types";
-// @ts-ignore
-=======
 import {path} from "vuepress/utils"
 import type {ExtendedCodeImportPluginOptions, ImportCodeTokenMeta, ResolvedImport} from "./types";
 // @ts-ignore
 import type {RuleBlock} from "markdown-it/lib/parser_block";
 // @ts-ignore
->>>>>>> 52a9b498
 import type {StateBlock} from "markdown-it";
 
 // min length of the import code syntax, i.e. '@[code]()'
