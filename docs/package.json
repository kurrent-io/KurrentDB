{
  "name": "esdb-docs",
  "version": "1.0.0",
  "private": true,
<<<<<<< HEAD
  "author": "Event Store Ltd",
  "devDependencies": {
    "@types/markdown-it": "^14.1.2",
    "eslint": "^8.57.0",
    "eslint-config-vuepress": "^4.10.1",
    "eslint-config-vuepress-typescript": "^4.10.1",
    "markdown-it": "^14.1.0",
    "tsconfig-vuepress": "^4.5.0",
    "typescript": "^5.5.3"
  },
  "dependencies": {
    "@vuepress/bundler-vite": "2.0.0-rc.14",
    "@vuepress/plugin-container": "^2.0.0-rc.28",
    "@vuepress/plugin-docsearch": "2.0.0-rc.37",
    "@vuepress/plugin-google-analytics": "2.0.0-rc.37",
    "@vuepress/plugin-register-components": "2.0.0-rc.37",
    "@vuepress/theme-default": "2.0.0-rc.37",
    "@vuepress/utils": "^2.0.0-rc.14",
    "sass-loader": "^14.2.1",
    "vue": "^3.4.30",
    "vuepress": "2.0.0-rc.14",
    "vuepress-plugin-md-enhance": "^2.0.0-rc.50"
  },
  "scripts": {
    "preinstall": "npx only-allow pnpm",
    "dev": "vuepress dev",
    "build": "vuepress build"
  },
  "engines": {
    "node": ">=18.19.0"
  }
=======
  "type": "module",
  "author": "Event Store Ltd",
  "devDependencies": {
    "@babel/cli": "^7.24.8",
    "@babel/core": "^7.24.9",
    "@babel/preset-env": "^7.24.8",
    "@babel/preset-typescript": "^7.24.7",
    "@types/fs-extra": "^11.0.4",
    "@types/markdown-it": "^14.1.1",
    "degit": "2.8.4",
    "del": "5.1.0",
    "dotenv": "10.0.0",
    "eslint": "^8.57.0",
    "eslint-config-vuepress": "^4.10.1",
    "eslint-config-vuepress-typescript": "^4.10.1",
    "fs-extra": "^11.2.0",
    "markdown-it": "^14.1.0",
    "prettier": "2.3.2",
    "sass": "^1.77.8",
    "shx": "0.3.3",
    "stylus": "^0.56.0",
    "tsconfig-vuepress": "^4.5.0",
    "typescript": "^5.5.3",
    "vite-plugin-vue-devtools": "^7.3.6",
    "@vuepress/plugin-search": "^2.0.0-rc.41",
    "@mdit/plugin-dl": "^0.13.0"
  },
  "dependencies": {
    "@rollup/plugin-alias": "^3.1.9",
    "@vuelidate/core": "^2.0.3",
    "@vuepress/bundler-vite": "2.0.0-rc.14",
    "vuepress-theme-hope": "^2.0.0-rc.52",
    "sass-loader": "^15.0.0",
    "vue": "^3.4.30",
    "vue-router": "^4.4.0",
    "vuepress": "2.0.0-rc.14",
    "iconify-icon": "^2.1.0"
  },
  "scripts": {
    "preinstall": "npx only-allow pnpm",
    "dev": "vuepress-vite dev .",
    "build": "vuepress-vite build .",
    "update-package": "pnpm dlx vp-update"
  },
  "engines": {
    "node": ">=18.19.0"
  },
  "packageManager": "pnpm@9.10.0+sha512.73a29afa36a0d092ece5271de5177ecbf8318d454ecd701343131b8ebc0c1a91c487da46ab77c8e596d6acf1461e3594ced4becedf8921b074fbd8653ed7051c"
>>>>>>> 52a9b498
}<|MERGE_RESOLUTION|>--- conflicted
+++ resolved
@@ -2,39 +2,6 @@
   "name": "esdb-docs",
   "version": "1.0.0",
   "private": true,
-<<<<<<< HEAD
-  "author": "Event Store Ltd",
-  "devDependencies": {
-    "@types/markdown-it": "^14.1.2",
-    "eslint": "^8.57.0",
-    "eslint-config-vuepress": "^4.10.1",
-    "eslint-config-vuepress-typescript": "^4.10.1",
-    "markdown-it": "^14.1.0",
-    "tsconfig-vuepress": "^4.5.0",
-    "typescript": "^5.5.3"
-  },
-  "dependencies": {
-    "@vuepress/bundler-vite": "2.0.0-rc.14",
-    "@vuepress/plugin-container": "^2.0.0-rc.28",
-    "@vuepress/plugin-docsearch": "2.0.0-rc.37",
-    "@vuepress/plugin-google-analytics": "2.0.0-rc.37",
-    "@vuepress/plugin-register-components": "2.0.0-rc.37",
-    "@vuepress/theme-default": "2.0.0-rc.37",
-    "@vuepress/utils": "^2.0.0-rc.14",
-    "sass-loader": "^14.2.1",
-    "vue": "^3.4.30",
-    "vuepress": "2.0.0-rc.14",
-    "vuepress-plugin-md-enhance": "^2.0.0-rc.50"
-  },
-  "scripts": {
-    "preinstall": "npx only-allow pnpm",
-    "dev": "vuepress dev",
-    "build": "vuepress build"
-  },
-  "engines": {
-    "node": ">=18.19.0"
-  }
-=======
   "type": "module",
   "author": "Event Store Ltd",
   "devDependencies": {
@@ -83,5 +50,4 @@
     "node": ">=18.19.0"
   },
   "packageManager": "pnpm@9.10.0+sha512.73a29afa36a0d092ece5271de5177ecbf8318d454ecd701343131b8ebc0c1a91c487da46ab77c8e596d6acf1461e3594ced4becedf8921b074fbd8653ed7051c"
->>>>>>> 52a9b498
 }