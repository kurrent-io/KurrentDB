using System;
using System.IO;
using System.Text;
using System.Text.Unicode;
using EventStore.LogCommon;
using Google.Protobuf;

namespace EventStore.LogV3 {
	// Nice-to-use wrappers for creating and populating the raw structures.
	public static class RecordCreator {
		// these exist to make the code more obviously correct
		private static byte CurrentVersion(this ref Raw.EpochHeader _) => LogRecordVersion.LogRecordV1;
		private static byte CurrentVersion(this ref Raw.PartitionHeader _) => LogRecordVersion.LogRecordV0;
		private static byte CurrentVersion(this ref Raw.PartitionTypeHeader _) => LogRecordVersion.LogRecordV0;
		private static byte CurrentVersion(this ref Raw.StreamTypeHeader _) => LogRecordVersion.LogRecordV0;
		private static byte CurrentVersion(this ref Raw.StreamWriteHeader _) => LogRecordVersion.LogRecordV0;
		private static byte CurrentVersion(this ref Raw.EventTypeHeader _) => LogRecordVersion.LogRecordV0;
		private static byte CurrentVersion(this ref Raw.ContentTypeHeader _) => LogRecordVersion.LogRecordV0;
		private static byte CurrentVersion(this ref Raw.TransactionStartHeader _) => LogRecordVersion.LogRecordV0;
		private static byte CurrentVersion(this ref Raw.TransactionEndHeader _) => LogRecordVersion.LogRecordV0;

		private static LogRecordType Type(this ref Raw.EpochHeader _) => LogRecordType.System;
		private static LogRecordType Type(this ref Raw.PartitionHeader _) => LogRecordType.Partition;
		private static LogRecordType Type(this ref Raw.PartitionTypeHeader _) => LogRecordType.PartitionType;
		private static LogRecordType Type(this ref Raw.StreamTypeHeader _) => LogRecordType.StreamType;
		private static LogRecordType Type(this ref Raw.StreamWriteHeader _) => LogRecordType.StreamWrite;
		private static LogRecordType Type(this ref Raw.EventTypeHeader _) => LogRecordType.EventType;
		private static LogRecordType Type(this ref Raw.ContentTypeHeader _) => LogRecordType.ContentType;
<<<<<<< HEAD

=======
		private static LogRecordType Type(this ref Raw.TransactionStartHeader _) => LogRecordType.TransactionStart;
		private static LogRecordType Type(this ref Raw.TransactionEndHeader _) => LogRecordType.TransactionEnd;
		
>>>>>>> 6321fcfa
		const int MaxStringBytes = 100;
		public static void PopulateString(string str, Span<byte> target) {
			Utf8.FromUtf16(str, target, out _, out var bytesWritten, true, true);
			if (bytesWritten > MaxStringBytes)
				throw new ArgumentException($"Name \"{str}\" is longer than {MaxStringBytes} bytes");
		}

		private static readonly Encoding _utf8NoBom = new UTF8Encoding(
			encoderShouldEmitUTF8Identifier: false,
			throwOnInvalidBytes: true);

		public static RecordView<Raw.EpochHeader> CreateEpochRecord(
			DateTime timeStamp,
			long logPosition,
			int epochNumber,
			Guid epochId,
			long prevEpochPosition,
			Guid leaderInstanceId) {

			var record = MutableRecordView<Raw.EpochHeader>.Create(payloadLength: 0);
			ref var header = ref record.Header;
			ref var subHeader = ref record.SubHeader;

			header.Type = subHeader.Type();
			header.Version = subHeader.CurrentVersion();
			header.TimeStamp = timeStamp;
			header.RecordId = epochId;
			header.LogPosition = logPosition;

			subHeader.EpochNumber = epochNumber;
			subHeader.LeaderInstanceId = leaderInstanceId;
			subHeader.PrevEpochPosition = prevEpochPosition;

			return record;
		}

		public static StringPayloadRecord<Raw.PartitionHeader> CreatePartitionRecord(
			DateTime timeStamp,
			long logPosition,
			Guid partitionId,
			Guid partitionTypeId,
			Guid parentPartitionId,
			Raw.PartitionFlags flags,
			ushort referenceNumber,
			string name) {

			var payloadLength = _utf8NoBom.GetByteCount(name);
			var record = MutableRecordView<Raw.PartitionHeader>.Create(payloadLength);
			ref var header = ref record.Header;
			ref var subHeader = ref record.SubHeader;

			header.Type = subHeader.Type();
			header.Version = subHeader.CurrentVersion();
			header.TimeStamp = timeStamp;
			header.RecordId = partitionId;
			header.LogPosition = logPosition;

			subHeader.PartitionTypeId = partitionTypeId;
			subHeader.ParentPartitionId = parentPartitionId;
			subHeader.Flags = flags;
			subHeader.ReferenceNumber = referenceNumber;
			PopulateString(name, record.Payload.Span);

			return StringPayloadRecord.Create(record);
		}

		public static StringPayloadRecord<Raw.PartitionTypeHeader> CreatePartitionTypeRecord(
			DateTime timeStamp,
			long logPosition,
			Guid partitionTypeId,
			Guid partitionId,
			string name) {

			var payloadLength = _utf8NoBom.GetByteCount(name);
			var record = MutableRecordView<Raw.PartitionTypeHeader>.Create(payloadLength);
			ref var header = ref record.Header;
			ref var subHeader = ref record.SubHeader;

			header.Type = subHeader.Type();
			header.Version = subHeader.CurrentVersion();
			header.TimeStamp = timeStamp;
			header.RecordId = partitionTypeId;
			header.LogPosition = logPosition;

			subHeader.PartitionId = partitionId;
			PopulateString(name, record.Payload.Span);

			return StringPayloadRecord.Create(record);
		}

		public static StringPayloadRecord<Raw.StreamTypeHeader> CreateStreamTypeRecord(
			DateTime timeStamp,
			long logPosition,
			Guid streamTypeId,
			Guid partitionId,
			string name) {

			var payloadLength = _utf8NoBom.GetByteCount(name);
			var record = MutableRecordView<Raw.StreamTypeHeader>.Create(payloadLength);
			ref var header = ref record.Header;
			ref var subHeader = ref record.SubHeader;

			header.Type = subHeader.Type();
			header.Version = subHeader.CurrentVersion();
			header.TimeStamp = timeStamp;
			header.RecordId = streamTypeId;
			header.LogPosition = logPosition;

			subHeader.PartitionId = partitionId;
			PopulateString(name, record.Payload.Span);

			return StringPayloadRecord.Create(record);
		}

		public static StringPayloadRecord<Raw.EventTypeHeader> CreateEventTypeRecord(
			DateTime timeStamp,
			long logPosition,
			Guid eventTypeId,
			Guid parentEventTypeId,
			Guid partitionId,
			uint referenceNumber,
			ushort version,
			string name) {

			var payloadLength = _utf8NoBom.GetByteCount(name);
			var record = MutableRecordView<Raw.EventTypeHeader>.Create(payloadLength);
			ref var header = ref record.Header;
			ref var subHeader = ref record.SubHeader;

			header.Type = subHeader.Type();
			header.Version = subHeader.CurrentVersion();
			header.TimeStamp = timeStamp;
			header.RecordId = eventTypeId;
			header.LogPosition = logPosition;

			subHeader.ParentEventTypeId = parentEventTypeId;
			subHeader.PartitionId = partitionId;
			subHeader.ReferenceNumber = referenceNumber;
			subHeader.Version = version;
			PopulateString(name, record.Payload.Span);

			return StringPayloadRecord.Create(record);
		}

		public static StringPayloadRecord<Raw.ContentTypeHeader> CreateContentTypeRecord(
			DateTime timeStamp,
			long logPosition,
			Guid contentTypeId,
			Guid partitionId,
			ushort referenceNumber,
			string name) {

			var payloadLength = _utf8NoBom.GetByteCount(name);
			var record = MutableRecordView<Raw.ContentTypeHeader>.Create(payloadLength);
			ref var header = ref record.Header;
			ref var subHeader = ref record.SubHeader;

			header.Type = subHeader.Type();
			header.Version = subHeader.CurrentVersion();
			header.TimeStamp = timeStamp;
			header.RecordId = contentTypeId;
			header.LogPosition = logPosition;

			subHeader.PartitionId = partitionId;
			subHeader.ReferenceNumber = referenceNumber;
			PopulateString(name, record.Payload.Span);

			return StringPayloadRecord.Create(record);
		}

		public static StreamWriteRecord CreateStreamWriteRecordForSingleEvent(
			DateTime timeStamp,
			Guid correlationId,
			long logPosition,
			long transactionPosition,
			int transactionOffset,
			long streamNumber,
			long startingEventNumber,
			Guid eventId,
			string eventType,
			ReadOnlySpan<byte> eventData,
			ReadOnlySpan<byte> eventMetadata,
			Raw.EventFlags eventFlags) {

			var writeSystemMetadata = new StreamWriteSystemMetadata {
				CorrelationId = correlationId,
				TransactionPosition = transactionPosition,
				TransactionOffset = transactionOffset,
				StartingEventNumberRoot = 0,
				StartingEventNumberCategory = 0,
			};

			var eventSystemMetadata = new EventSystemMetadata {
				EventId = eventId,
				EventType = eventType,
			};

			var writeSystemMetadataSize = writeSystemMetadata.CalculateSize();
			var eventSystemMetadataSize = eventSystemMetadata.CalculateSize();

			var payloadLength = MeasureWritePayload(
				recordMetadataSize: writeSystemMetadataSize,
				eventSystemMetadataSize: eventSystemMetadataSize,
				userData: eventData,
				userMetadata: eventMetadata);

			var record = MutableRecordView<Raw.StreamWriteHeader>.Create(payloadLength);
			ref var header = ref record.Header;
			ref var recordId = ref record.RecordId<Raw.StreamWriteId>();
			ref var subHeader = ref record.SubHeader;

			header.Type = subHeader.Type();
			header.Version = subHeader.CurrentVersion();
			header.TimeStamp = timeStamp;
			header.LogPosition = logPosition;

			recordId.ParentTopicNumber = 0;
			recordId.TopicNumber = 0;
			recordId.CategoryNumber = 0;
			recordId.StreamNumber = (uint)streamNumber; // todo: remove cast
			recordId.StartingEventNumber = startingEventNumber;

			subHeader.Count = 1;
			subHeader.Flags = 0;
			subHeader.MetadataSize = writeSystemMetadataSize;

			var slicer = record.Payload.Slicer();
			writeSystemMetadata.WriteTo(slicer.Slice(subHeader.MetadataSize).Span);

			PopulateEventSubRecord(
				flags: eventFlags,
				systemMetadataSize: eventSystemMetadataSize,
				systemMetadata: eventSystemMetadata,
				data: eventData,
				metadata: eventMetadata,
				target: slicer.Remaining);

			return new StreamWriteRecord(record);

			static int MeasureWritePayload(
				int recordMetadataSize,
				int eventSystemMetadataSize,
				ReadOnlySpan<byte> userData,
				ReadOnlySpan<byte> userMetadata) {

				var result =
					recordMetadataSize +
					MeasureForEventSubRecord(
						systemMetadataSize: eventSystemMetadataSize,
						data: userData,
						metadata: userMetadata);
				return result;
			}

			static int MeasureForEventSubRecord(
				int systemMetadataSize,
				ReadOnlySpan<byte> data,
				ReadOnlySpan<byte> metadata) {

				return
					Raw.EventHeader.Size +
					systemMetadataSize +
					data.Length +
					metadata.Length;
			}

			static void PopulateEventSubRecord(
				Raw.EventFlags flags,
				int systemMetadataSize,
				EventSystemMetadata systemMetadata,
				ReadOnlySpan<byte> data,
				ReadOnlySpan<byte> metadata,
				Memory<byte> target) {

				var slicer = target.Slicer();
				ref var header = ref slicer.SliceAs<Raw.EventHeader>();
				header.EventTypeNumber = default;
				header.Flags = flags;
				header.EventSize = MeasureForEventSubRecord(systemMetadataSize, data, metadata);
				header.SystemMetadataSize = systemMetadataSize;
				header.DataSize = data.Length;

				systemMetadata.WriteTo(slicer.Slice(systemMetadataSize).Span);
				data.CopyTo(slicer.Slice(header.DataSize).Span);
				metadata.CopyTo(slicer.Remaining.Span);
			}
		}

		public static RecordView<Raw.TransactionStartHeader> CreateTransactionStartRecord(
			DateTime timeStamp,
			long logPosition,
			Guid transactionId,
			Raw.TransactionStatus status,
			Raw.TransactionType type,
			uint recordCount) {

			var record = MutableRecordView<Raw.TransactionStartHeader>.Create(payloadLength: 0);
			ref var header = ref record.Header;
			ref var subHeader = ref record.SubHeader;
			
			header.Type = subHeader.Type();
			header.Version = subHeader.CurrentVersion();
			header.TimeStamp = timeStamp;
			header.RecordId = transactionId;
			header.LogPosition = logPosition;

			subHeader.Status = status;
			subHeader.Type = type;
			subHeader.RecordCount = recordCount;

			return record;
		}
		
		public static RecordView<Raw.TransactionEndHeader> CreateTransactionEndRecord(
			DateTime timeStamp,
			long logPosition,
			Guid transactionId,
			uint recordCount) {

			var record = MutableRecordView<Raw.TransactionEndHeader>.Create(payloadLength: 0);
			ref var header = ref record.Header;
			ref var subHeader = ref record.SubHeader;

			header.Type = subHeader.Type();
			header.Version = subHeader.CurrentVersion();
			header.TimeStamp = timeStamp;
			header.RecordId = transactionId;
			header.LogPosition = logPosition;
			
			subHeader.RecordCount = recordCount;

			return record;
		}
	}
}<|MERGE_RESOLUTION|>--- conflicted
+++ resolved
@@ -26,13 +26,9 @@
 		private static LogRecordType Type(this ref Raw.StreamWriteHeader _) => LogRecordType.StreamWrite;
 		private static LogRecordType Type(this ref Raw.EventTypeHeader _) => LogRecordType.EventType;
 		private static LogRecordType Type(this ref Raw.ContentTypeHeader _) => LogRecordType.ContentType;
-<<<<<<< HEAD
-
-=======
 		private static LogRecordType Type(this ref Raw.TransactionStartHeader _) => LogRecordType.TransactionStart;
 		private static LogRecordType Type(this ref Raw.TransactionEndHeader _) => LogRecordType.TransactionEnd;
 		
->>>>>>> 6321fcfa
 		const int MaxStringBytes = 100;
 		public static void PopulateString(string str, Span<byte> target) {
 			Utf8.FromUtf16(str, target, out _, out var bytesWritten, true, true);
@@ -98,7 +94,7 @@
 
 			return StringPayloadRecord.Create(record);
 		}
-
+		
 		public static StringPayloadRecord<Raw.PartitionTypeHeader> CreatePartitionTypeRecord(
 			DateTime timeStamp,
 			long logPosition,
@@ -146,7 +142,7 @@
 
 			return StringPayloadRecord.Create(record);
 		}
-
+		
 		public static StringPayloadRecord<Raw.EventTypeHeader> CreateEventTypeRecord(
 			DateTime timeStamp,
 			long logPosition,
@@ -176,7 +172,7 @@
 
 			return StringPayloadRecord.Create(record);
 		}
-
+		
 		public static StringPayloadRecord<Raw.ContentTypeHeader> CreateContentTypeRecord(
 			DateTime timeStamp,
 			long logPosition,
