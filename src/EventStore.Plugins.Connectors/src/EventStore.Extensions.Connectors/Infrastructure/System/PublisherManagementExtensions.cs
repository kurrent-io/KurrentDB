// ReSharper disable CheckNamespace

using EventStore.Core.Bus;
using EventStore.Core.Data;
using EventStore.Core.Messages;
using EventStore.Core.Messaging;
using EventStore.Core.Services;
using EventStore.Core.Services.Transport.Common;
using EventStore.Core.Services.Transport.Enumerators;
using EventStore.Core.Services.UserManagement;

namespace EventStore.Core;

[PublicAPI]
public static class PublisherManagementExtensions {
	public static Task<(Position Position, StreamRevision Revision)> DeleteStream(this IPublisher publisher, string stream, long expectedRevision = -2, bool hardDelete = false, CancellationToken cancellationToken = default) {
		cancellationToken.ThrowIfCancellationRequested();

		var operation = new TaskCompletionSource<(Position Position, StreamRevision StreamRevision)>(TaskCreationOptions.RunContinuationsAsynchronously);

		var cid = Guid.NewGuid();

		try {
			var command = new ClientMessage.DeleteStream(
				internalCorrId: cid,
				correlationId: cid,
				envelope: new CallbackEnvelope(Callback),
				requireLeader: false,
				eventStreamId: stream,
				expectedVersion: expectedRevision,
				hardDelete: hardDelete,
				user: SystemAccounts.System,
				cancellationToken: cancellationToken
			);

			publisher.Publish(command);
		}
		catch (Exception ex) {
			operation.TrySetException(new Exception($"{nameof(DeleteStream)}: Unable to execute request!", ex));
		}

		return operation.Task;

		void Callback(Message message) {
			if (message is ClientMessage.DeleteStreamCompleted { Result: OperationResult.Success } completed) {
				var position = new Position((ulong)completed.CommitPosition, (ulong)completed.PreparePosition);
				var streamRevision = StreamRevision.FromInt64(completed.CurrentVersion);

				operation.TrySetResult(new(position, streamRevision));
			}
			else
				operation.TrySetException(MapToError(message));
		}

		ReadResponseException MapToError(Message message) {
			return message switch {
				ClientMessage.DeleteStreamCompleted completed => completed.Result switch {
					OperationResult.PrepareTimeout       => new ReadResponseException.Timeout($"{completed.Result}"),
					OperationResult.CommitTimeout        => new ReadResponseException.Timeout($"{completed.Result}"),
					OperationResult.ForwardTimeout       => new ReadResponseException.Timeout($"{completed.Result}"),
					OperationResult.StreamDeleted        => new ReadResponseException.StreamDeleted(stream),
					OperationResult.WrongExpectedVersion => new ReadResponseException.WrongExpectedRevision(stream, expectedRevision, completed.CurrentVersion),
					OperationResult.AccessDenied         => new ReadResponseException.AccessDenied(),
					_                                    => ReadResponseException.UnknownError.Create(completed.Result)
				},
				ClientMessage.NotHandled notHandled => notHandled.MapToException(),
				not null                            => new ReadResponseException.UnknownMessage(message.GetType(), typeof(ClientMessage.DeleteStreamCompleted))
			};
		}
	}

	public static Task<(Position Position, StreamRevision Revision)> SoftDeleteStream(
		this IPublisher publisher, string stream, long expectedRevision = -2, CancellationToken cancellationToken = default) =>
		publisher.DeleteStream(stream, expectedRevision, false, cancellationToken);

    public static Task<(Position Position, StreamRevision Revision)> SoftDeleteStream(
        this IPublisher publisher, string stream, CancellationToken cancellationToken = default) =>
        publisher.DeleteStream(stream, -2, false, cancellationToken);

	public static Task<(Position Position, StreamRevision Revision)> HardDeleteStream(
		this IPublisher publisher, string stream, long expectedRevision = -2, CancellationToken cancellationToken = default) =>
		publisher.DeleteStream(stream, expectedRevision, true, cancellationToken);

	public static async Task<(StreamMetadata Metadata, StreamRevision Revision)> SetStreamMetadata(this IPublisher publisher, string stream, StreamMetadata metadata, long expectedRevision = -2, CancellationToken cancellationToken = default) {
		var events = new[] {
			new Event(
				eventId: Guid.NewGuid(),
				eventType: SystemEventTypes.StreamMetadata,
				isJson: true,
				data: metadata.ToJsonBytes(),
				metadata: null
			)
		};

		var (position, streamRevision) = await publisher.WriteEvents(SystemStreams.MetastreamOf(stream), events, expectedRevision, cancellationToken);

		return (metadata, streamRevision);
	}

	public static async Task<(StreamMetadata Metadata, StreamRevision Revision)> GetStreamMetadata(this IPublisher publisher, string stream, CancellationToken cancellationToken = default) {
		try {
			var lastEvent = await publisher.ReadStreamLastEvent(SystemStreams.MetastreamOf(stream), cancellationToken);

			return lastEvent is not null
				? (StreamMetadata.FromJsonBytes(lastEvent.Value.Event.Data), StreamRevision.FromInt64(lastEvent.Value.Event.EventNumber))
				: (StreamMetadata.Empty, StreamRevision.Start);
		}
		catch (ReadResponseException.StreamNotFound) {
			return (StreamMetadata.Empty, StreamRevision.Start);
		}
	}

	public static async Task<bool> StreamExists(this IPublisher publisher, string stream, CancellationToken cancellationToken = default) {
		try {
			_ = await publisher.ReadStreamLastEvent(stream, cancellationToken);
			return true;
		}
		catch (ReadResponseException.StreamNotFound) {
			return false;
		}
	}

	public static async Task TruncateStream(this IPublisher publisher, string stream, long beforeRevision, CancellationToken cancellationToken = default) {
		cancellationToken.ThrowIfCancellationRequested();

		var (metadata, revision) = await publisher.GetStreamMetadata(stream, cancellationToken);

		var newMetadata = new StreamMetadata(
			maxCount: metadata.MaxCount,
			truncateBefore: beforeRevision,
			maxAge: metadata.MaxAge,
			tempStream: metadata.TempStream,
			cacheControl: metadata.CacheControl,
			acl: metadata.Acl
		);

		await publisher.SetStreamMetadata(
			stream, newMetadata,
			revision.ToInt64(),
			cancellationToken
		);
	}

	public static async Task TruncateStream(this IPublisher publisher, string stream, CancellationToken cancellationToken = default) {
		cancellationToken.ThrowIfCancellationRequested();

		var last = await publisher.ReadStreamLastEvent(stream, cancellationToken);

		await publisher.TruncateStream(
			stream,
			last!.Value.OriginalEventNumber + 1,
			cancellationToken
		);
	}

	public static async Task<(string Stream, StreamRevision Revision)?> GetStreamInfoByPosition(
		this IPublisher publisher, Position position, CancellationToken cancellationToken = default
	) {
		cancellationToken.ThrowIfCancellationRequested();

		var result = await publisher.ReadEvent(position, cancellationToken);

<<<<<<< HEAD
		return !Equals(result, ResolvedEvent.EmptyEvent)
=======
		return !result.Equals(ResolvedEvent.EmptyEvent)
>>>>>>> a5f09c38
			? (result.OriginalStreamId, StreamRevision.FromInt64(result.OriginalEventNumber))
			: null;
	}

    /// <summary>
    /// Returns the revision of the stream at the given position.
    /// If the stream does not exist at the given position, it returns StreamRevision.Start.
    /// </summary>
    public static async Task<StreamRevision> GetStreamRevision(this IPublisher publisher, Position position, CancellationToken cancellationToken = default) {
        if (position == Position.Start)
            return StreamRevision.Start;

        if (position == Position.End)
            return StreamRevision.End;

        var info     = await publisher.GetStreamInfoByPosition(position, cancellationToken);
        var revision = info?.Revision ?? StreamRevision.Start;

        return revision;
    }
}<|MERGE_RESOLUTION|>--- conflicted
+++ resolved
@@ -160,11 +160,7 @@
 
 		var result = await publisher.ReadEvent(position, cancellationToken);
 
-<<<<<<< HEAD
-		return !Equals(result, ResolvedEvent.EmptyEvent)
-=======
 		return !result.Equals(ResolvedEvent.EmptyEvent)
->>>>>>> a5f09c38
 			? (result.OriginalStreamId, StreamRevision.FromInt64(result.OriginalEventNumber))
 			: null;
 	}
