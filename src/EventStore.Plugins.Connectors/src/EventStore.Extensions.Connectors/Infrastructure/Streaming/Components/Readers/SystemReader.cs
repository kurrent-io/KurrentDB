--- conflicted
+++ resolved
@@ -128,11 +128,7 @@
 
             var result = await Client.ReadEvent(esdbPosition, cancellationToken);
 
-<<<<<<< HEAD
-            return !Equals(result, ResolvedEvent.EmptyEvent)
-=======
             return !result.Equals(ResolvedEvent.EmptyEvent)
->>>>>>> a5f09c38
                 ? await result.ToRecord(Deserialize, () => SequenceId.From(1))
                 : EventStoreRecord.None;
         } catch (ReadResponseException.StreamNotFound) {
