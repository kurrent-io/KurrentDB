﻿using System;
using System.Collections.Generic;
using System.Diagnostics;
using System.Linq;
using System.Runtime.CompilerServices;
using System.Threading;
using System.Threading.Tasks;
using DotNext.Runtime.CompilerServices;
using EventStore.Core.Data;
using EventStore.Core.TransactionLog.Chunks;
using Serilog;

namespace EventStore.Core.TransactionLog.Scavenging {
	public class Scavenger<TStreamId> : IScavenger {
		private readonly ILogger _logger;
		private readonly Action _checkPreconditions;
		private readonly IScavengeState<TStreamId> _state;
		private readonly IAccumulator<TStreamId> _accumulator;
		private readonly ICalculator<TStreamId> _calculator;
		private readonly IChunkExecutor<TStreamId> _chunkExecutor;
		private readonly IChunkMerger _chunkMerger;
		private readonly IIndexExecutor<TStreamId> _indexExecutor;
		private readonly ICleaner _cleaner;
		private readonly IScavengePointSource _scavengePointSource;
		private readonly ITFChunkScavengerLog _scavengerLogger;
		private readonly IScavengeStatusTracker _statusTracker;
		private readonly int _thresholdForNewScavenge;
		private readonly bool _syncOnly;
		private readonly Func<string> _getThrottleStats;

		private readonly Dictionary<string, TimeSpan> _recordedTimes =
			new Dictionary<string, TimeSpan>();

		public Scavenger(
			ILogger logger,
			Action checkPreconditions,
			IScavengeState<TStreamId> state,
			IAccumulator<TStreamId> accumulator,
			ICalculator<TStreamId> calculator,
			IChunkExecutor<TStreamId> chunkExecutor,
			IChunkMerger chunkMerger,
			IIndexExecutor<TStreamId> indexExecutor,
			ICleaner cleaner,
			IScavengePointSource scavengePointSource,
			ITFChunkScavengerLog scavengerLogger,
			IScavengeStatusTracker statusTracker,
			int thresholdForNewScavenge,
			bool syncOnly,
			Func<string> getThrottleStats) {

			_logger = logger;
			_checkPreconditions = checkPreconditions;
			_state = state;
			_accumulator = accumulator;
			_calculator = calculator;
			_chunkExecutor = chunkExecutor;
			_chunkMerger = chunkMerger;
			_indexExecutor = indexExecutor;
			_cleaner = cleaner;
			_scavengePointSource = scavengePointSource;
			_scavengerLogger = scavengerLogger;
			_statusTracker = statusTracker;
			_thresholdForNewScavenge = thresholdForNewScavenge;
			_syncOnly = syncOnly;
			_getThrottleStats = getThrottleStats;
		}

		public string ScavengeId => _scavengerLogger.ScavengeId;

		public void Dispose() {
			_state.Dispose();
		}

		// following old scavenging design the returned task must complete successfully
<<<<<<< HEAD
		[AsyncMethodBuilder(typeof(SpawningAsyncTaskMethodBuilder))] // get off the main queue
		public async Task ScavengeAsync(CancellationToken cancellationToken) {
=======
		public async Task<ScavengeResult> ScavengeAsync(CancellationToken cancellationToken) {
			await Task.Yield(); // get off the main queue

>>>>>>> 74551df8
			_recordedTimes.Clear();
			var stopwatch = Stopwatch.StartNew();
			var result = ScavengeResult.Success;
			string error = null;
			try {
				_logger.Debug("SCAVENGING: Scavenge Initializing State.");
				_state.Init();
				_state.LogStats();
				_logger.Debug("SCAVENGING: Scavenge Started.");
				LogCollisions();

				_scavengerLogger.ScavengeStarted();

				await RunInternal(_scavengerLogger, stopwatch, cancellationToken);

				_logger.Debug(
					"SCAVENGING: Scavenge Completed. Total time taken: {elapsed}. Total space saved: {spaceSaved}.",
					stopwatch.Elapsed, _scavengerLogger.SpaceSaved);

			} catch (OperationCanceledException) {
				_logger.Information("SCAVENGING: Scavenge Stopped. Total time taken: {elapsed}.",
					stopwatch.Elapsed);
				result = ScavengeResult.Stopped;
			} catch (Exception exc) {
				result = ScavengeResult.Errored;
				_logger.Error(exc, "SCAVENGING: Scavenge Failed. Total time taken: {elapsed}.",
					stopwatch.Elapsed);
				error = string.Format("Error while scavenging DB: {0}.", exc.Message);
			} finally {
				try {
					_scavengerLogger.ScavengeCompleted(result, error, stopwatch.Elapsed);
					LogCollisions();
					LogTimes();
				} catch (Exception ex) {
					_logger.Error(
						ex,
						"SCAVENGING: Error whilst recording scavenge completed. " +
						"Scavenge result: {result}, Elapsed: {elapsed}, Original error: {e}",
						result, stopwatch.Elapsed, error);
				}
			}

			return result;
		}

		private void LogCollisions() {
			var collisions = _state.AllCollisions().ToArray();
			_logger.Debug("SCAVENGING: {count} KNOWN COLLISIONS", collisions.Length);

			foreach (var collision in collisions) {
				_logger.Debug("SCAVENGING: KNOWN COLLISION: \"{collision}\"", collision);
			}
		}

		private async Task RunInternal(
			ITFChunkScavengerLog scavengerLogger,
			Stopwatch stopwatch,
			CancellationToken cancellationToken) {

			_checkPreconditions();

			// each component can be started with either
			//  (i) a checkpoint that it wrote previously (it will continue from there)
			//  (ii) fresh from a given scavengepoint
			//
			// so if we have a checkpoint from a component, start the scavenge by passing the checkpoint
			// into that component and then starting each subsequent component fresh for that
			// scavengepoint.
			//
			// otherwise, start the whole scavenge fresh from whichever scavengepoint is applicable.
			if (!_state.TryGetCheckpoint(out var checkpoint)) {
				// there is no checkpoint, so this is the first scavenge of this scavenge state
				// (not necessarily the first scavenge of this database, old scavenged may have been run
				// or new scavenges run and the scavenge state deleted)
				_logger.Debug("SCAVENGING: Started a new scavenge with no checkpoint");
				await StartNewAsync(
					prevScavengePoint: null,
					scavengerLogger,
					stopwatch,
					cancellationToken);

			} else if (checkpoint is ScavengeCheckpoint.Done done) {
				// start of a subsequent scavenge.
				_logger.Debug("SCAVENGING: Started a new scavenge after checkpoint {checkpoint}", checkpoint);
				await StartNewAsync(
					prevScavengePoint: done.ScavengePoint,
					scavengerLogger,
					stopwatch,
					cancellationToken);

			} else {
				// the other cases are continuing an incomplete scavenge
				_logger.Debug("SCAVENGING: Continuing a scavenge from {checkpoint}", checkpoint);

				if (checkpoint is ScavengeCheckpoint.Accumulating accumulating) {
					await Time(stopwatch, "Accumulation", cancellationToken => {
						_accumulator.Accumulate(accumulating, _state, cancellationToken);
						return ValueTask.CompletedTask;
					}, cancellationToken);
					await AfterAccumulation(
						accumulating.ScavengePoint, scavengerLogger, stopwatch, cancellationToken);

				} else if (checkpoint is ScavengeCheckpoint.Calculating<TStreamId> calculating) {
					await Time(stopwatch, "Calculation", cancellationToken => {
						_calculator.Calculate(calculating, _state, cancellationToken);
						return ValueTask.CompletedTask;
					}, cancellationToken);
					await AfterCalculation(
						calculating.ScavengePoint, scavengerLogger, stopwatch, cancellationToken);

				} else if (checkpoint is ScavengeCheckpoint.ExecutingChunks executingChunks) {
					await Time(stopwatch, "Chunk execution", cancellationToken =>
						_chunkExecutor.Execute(executingChunks, _state, scavengerLogger, cancellationToken),
						cancellationToken);
					await AfterChunkExecution(
						executingChunks.ScavengePoint, scavengerLogger, stopwatch, cancellationToken);

				} else if (checkpoint is ScavengeCheckpoint.MergingChunks mergingChunks) {
					await Time(stopwatch, "Chunk merging", cancellationToken =>
						_chunkMerger.MergeChunks(mergingChunks, _state, scavengerLogger, cancellationToken),
						cancellationToken);
					await AfterChunkMerging(
						mergingChunks.ScavengePoint, scavengerLogger, stopwatch, cancellationToken);

				} else if (checkpoint is ScavengeCheckpoint.ExecutingIndex executingIndex) {
					await Time(stopwatch, "Index execution", cancellationToken => {
						_indexExecutor.Execute(executingIndex, _state, scavengerLogger, cancellationToken);
						return ValueTask.CompletedTask;
					}, cancellationToken);
					await AfterIndexExecution(
						executingIndex.ScavengePoint, stopwatch, cancellationToken);

				} else if (checkpoint is ScavengeCheckpoint.Cleaning cleaning) {
					await Time(stopwatch, "Cleaning", cancellationToken => {
						_cleaner.Clean(cleaning, _state, cancellationToken);
						return ValueTask.CompletedTask;
					}, cancellationToken);
					AfterCleaning(cleaning.ScavengePoint);

				} else {
					throw new Exception($"Unexpected checkpoint: {checkpoint}");
				}
			}
		}

		private async ValueTask Time(Stopwatch stopwatch, string name, Func<CancellationToken, ValueTask> f, CancellationToken token) {
			using var _ = _statusTracker.StartActivity(name);
			_logger.Debug("SCAVENGING: Scavenge " + name + " Phase Started.");
			var start = stopwatch.Elapsed;
			await f(token);
			var elapsed = stopwatch.Elapsed - start;
			_state.LogStats();
			_logger.Debug($"SCAVENGING: {_getThrottleStats()}");
			_logger.Debug("SCAVENGING: Scavenge " + name + " Phase Completed. Took {elapsed}.", elapsed);
			_recordedTimes[name] = elapsed;
		}

		private void LogTimes() {
			foreach (var key in _recordedTimes.Keys.OrderBy(x => x)) {
				_logger.Debug("SCAVENGING: {name} took {elapsed}", key, _recordedTimes[key]);
			}
		}

		private async Task StartNewAsync(
			ScavengePoint prevScavengePoint,
			ITFChunkScavengerLog scavengerLogger,
			Stopwatch stopwatch,
			CancellationToken cancellationToken) {

			// prevScavengePoint is the previous one that was completed
			// latestScavengePoint is the latest one in the database
			// nextScavengePoint is the one we are about to scavenge up to

			ScavengePoint nextScavengePoint;
			var latestScavengePoint = await _scavengePointSource
				.GetLatestScavengePointOrDefaultAsync(cancellationToken);
			if (latestScavengePoint == null) {
				if (_syncOnly) {
					_logger.Debug("SCAVENGING: No existing scavenge point to sync with, nothing to do.");
					return;
				} else {
					_logger.Debug("SCAVENGING: Creating the first scavenge point.");
					// no latest scavenge point, create the first one
					nextScavengePoint = await _scavengePointSource
						.AddScavengePointAsync(
							ExpectedVersion.NoStream,
							threshold: _thresholdForNewScavenge,
							cancellationToken);
				}
			} else {
				// got the latest scavenge point
				if (prevScavengePoint == null ||
					prevScavengePoint.EventNumber < latestScavengePoint.EventNumber) {
					// the latest scavengepoint is suitable
					_logger.Debug(
						"SCAVENGING: Using existing scavenge point {scavengePointNumber}",
						latestScavengePoint.EventNumber);
					nextScavengePoint = latestScavengePoint;
				} else {
					if (_syncOnly) {
						_logger.Debug("SCAVENGING: No existing scavenge point to sync with, nothing to do.");
						return;
					} else {
						// the latest scavengepoint is the prev scavenge point, so create a new one
						var expectedVersion = prevScavengePoint.EventNumber;
						_logger.Debug(
							"SCAVENGING: Creating the next scavenge point: {scavengePointNumber}",
							expectedVersion + 1);

						nextScavengePoint = await _scavengePointSource
							.AddScavengePointAsync(
								expectedVersion,
								threshold: _thresholdForNewScavenge,
								cancellationToken);
					}
				}
			}

			// we now have a nextScavengePoint.
			await Time(stopwatch, "Accumulation", cancellationToken => {
				_accumulator.Accumulate(prevScavengePoint, nextScavengePoint, _state, cancellationToken);
				return ValueTask.CompletedTask;
			}, cancellationToken);
			await AfterAccumulation(nextScavengePoint, scavengerLogger, stopwatch, cancellationToken);
		}

		private async ValueTask AfterAccumulation(
			ScavengePoint scavengepoint,
			ITFChunkScavengerLog scavengerLogger,
			Stopwatch stopwatch,
			CancellationToken cancellationToken) {

			LogCollisions();
			await Time(stopwatch, "Calculation", cancellationToken => {
				_calculator.Calculate(scavengepoint, _state, cancellationToken);
				return ValueTask.CompletedTask;
			}, cancellationToken);
			await AfterCalculation(scavengepoint, scavengerLogger, stopwatch, cancellationToken);
		}

		private async ValueTask AfterCalculation(
			ScavengePoint scavengePoint,
			ITFChunkScavengerLog scavengerLogger,
			Stopwatch stopwatch,
			CancellationToken cancellationToken) {

			await Time(stopwatch, "Chunk execution", cancellationToken =>
				_chunkExecutor.Execute(scavengePoint, _state, scavengerLogger, cancellationToken), cancellationToken);
			await AfterChunkExecution(scavengePoint, scavengerLogger, stopwatch, cancellationToken);
		}

		private async ValueTask AfterChunkExecution(
			ScavengePoint scavengePoint,
			ITFChunkScavengerLog scavengerLogger,
			Stopwatch stopwatch,
			CancellationToken cancellationToken) {

			await Time(stopwatch, "Chunk merging", cancellationToken =>
				_chunkMerger.MergeChunks(scavengePoint, _state, scavengerLogger, cancellationToken), cancellationToken);
			await AfterChunkMerging(scavengePoint, scavengerLogger, stopwatch, cancellationToken);
		}

		private async ValueTask AfterChunkMerging(
			ScavengePoint scavengePoint,
			ITFChunkScavengerLog scavengerLogger,
			Stopwatch stopwatch,
			CancellationToken cancellationToken) {

			await Time(stopwatch, "Index execution", cancellationToken => {
				_indexExecutor.Execute(scavengePoint, _state, scavengerLogger, cancellationToken);
				return ValueTask.CompletedTask;
			}, cancellationToken);
			await AfterIndexExecution(scavengePoint, stopwatch, cancellationToken);
		}

		private async ValueTask AfterIndexExecution(
			ScavengePoint scavengePoint,
			Stopwatch stopwatch,
			CancellationToken cancellationToken) {

			await Time(stopwatch, "Cleaning", cancellationToken => {
				_cleaner.Clean(scavengePoint, _state, cancellationToken);
				return ValueTask.CompletedTask;
			}, cancellationToken);
			AfterCleaning(scavengePoint);
		}

		private void AfterCleaning(ScavengePoint scavengePoint) {
			_state.SetCheckpoint(new ScavengeCheckpoint.Done(scavengePoint));
		}
	}
}<|MERGE_RESOLUTION|>--- conflicted
+++ resolved
@@ -72,14 +72,8 @@
 		}
 
 		// following old scavenging design the returned task must complete successfully
-<<<<<<< HEAD
 		[AsyncMethodBuilder(typeof(SpawningAsyncTaskMethodBuilder))] // get off the main queue
-		public async Task ScavengeAsync(CancellationToken cancellationToken) {
-=======
 		public async Task<ScavengeResult> ScavengeAsync(CancellationToken cancellationToken) {
-			await Task.Yield(); // get off the main queue
-
->>>>>>> 74551df8
 			_recordedTimes.Clear();
 			var stopwatch = Stopwatch.StartNew();
 			var result = ScavengeResult.Success;
