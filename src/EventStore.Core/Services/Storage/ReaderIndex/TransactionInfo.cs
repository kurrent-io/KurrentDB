<<<<<<< HEAD
namespace EventStore.Core.Services.Storage.ReaderIndex;
=======
// Copyright (c) Event Store Ltd and/or licensed to Event Store Ltd under one or more agreements.
// Event Store Ltd licenses this file to you under the Event Store License v2 (see LICENSE.md).

namespace EventStore.Core.Services.Storage.ReaderIndex {
	public struct TransactionInfo<TStreamId> {
		public readonly int TransactionOffset;
		public readonly TStreamId EventStreamId;
>>>>>>> d2a1b1c8

public readonly record struct TransactionInfo<TStreamId>(int TransactionOffset, TStreamId EventStreamId);<|MERGE_RESOLUTION|>--- conflicted
+++ resolved
@@ -1,13 +1,6 @@
-<<<<<<< HEAD
-namespace EventStore.Core.Services.Storage.ReaderIndex;
-=======
 // Copyright (c) Event Store Ltd and/or licensed to Event Store Ltd under one or more agreements.
 // Event Store Ltd licenses this file to you under the Event Store License v2 (see LICENSE.md).
 
-namespace EventStore.Core.Services.Storage.ReaderIndex {
-	public struct TransactionInfo<TStreamId> {
-		public readonly int TransactionOffset;
-		public readonly TStreamId EventStreamId;
->>>>>>> d2a1b1c8
+namespace EventStore.Core.Services.Storage.ReaderIndex;
 
 public readonly record struct TransactionInfo<TStreamId>(int TransactionOffset, TStreamId EventStreamId);