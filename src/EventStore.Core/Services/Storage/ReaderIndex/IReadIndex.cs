using System.Collections.Generic;
using System.Security.Principal;
using EventStore.Core.Data;
using EventStore.Core.Util;

namespace EventStore.Core.Services.Storage.ReaderIndex {
	public interface IReadIndex {
		long LastCommitPosition { get; }
		long LastReplicatedPosition { get; }
		IIndexWriter IndexWriter { get; }

		void Init(long buildToPosition);
		ReadIndexStats GetStatistics();

		IndexReadEventResult ReadEvent(string streamId, long eventNumber);
		IndexReadStreamResult ReadStreamEventsBackward(string streamId, long fromEventNumber, int maxCount);
		IndexReadStreamResult ReadStreamEventsForward(string streamId, long fromEventNumber, int maxCount);

		/// <summary>
		/// Returns event records in the sequence they were committed into TF.
		/// Positions is specified as pre-positions (pointer at the beginning of the record).
		/// </summary>
		IndexReadAllResult ReadAllEventsForward(TFPos pos, int maxCount);

		/// <summary>
		/// Returns event records in the reverse sequence they were committed into TF.
		/// Positions is specified as post-positions (pointer after the end of record).
		/// </summary>
		IndexReadAllResult ReadAllEventsBackward(TFPos pos, int maxCount);

<<<<<<< HEAD
=======
		/// <summary>
		/// Returns event records whose eventType matches the given StringFilter in the sequence they were committed into TF.
		/// Positions is specified as pre-positions (pointer at the beginning of the record).
		/// </summary>
		IndexReadAllFilteredResult ReadAllEventsForwardFiltered(TFPos pos, int maxCount, int maxSearchWindow,
			StringFilter allowedEventTypes);

>>>>>>> d13c60f1
		bool IsStreamDeleted(string streamId);
		long GetStreamLastEventNumber(string streamId);
		StreamMetadata GetStreamMetadata(string streamId);

		string GetEventStreamIdByTransactionId(long transactionId);
		StreamAccess CheckStreamAccess(string streamId, StreamAccessType streamAccessType, IPrincipal user);

		void Close();
		void Dispose();
	}
}<|MERGE_RESOLUTION|>--- conflicted
+++ resolved
@@ -28,8 +28,6 @@
 		/// </summary>
 		IndexReadAllResult ReadAllEventsBackward(TFPos pos, int maxCount);
 
-<<<<<<< HEAD
-=======
 		/// <summary>
 		/// Returns event records whose eventType matches the given StringFilter in the sequence they were committed into TF.
 		/// Positions is specified as pre-positions (pointer at the beginning of the record).
@@ -37,7 +35,6 @@
 		IndexReadAllFilteredResult ReadAllEventsForwardFiltered(TFPos pos, int maxCount, int maxSearchWindow,
 			StringFilter allowedEventTypes);
 
->>>>>>> d13c60f1
 		bool IsStreamDeleted(string streamId);
 		long GetStreamLastEventNumber(string streamId);
 		StreamMetadata GetStreamMetadata(string streamId);
