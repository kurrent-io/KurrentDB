--- conflicted
+++ resolved
@@ -10,7 +10,6 @@
 using EventStore.Core.TransactionLog;
 using EventStore.Core.TransactionLog.Checkpoint;
 using EventStore.Core.TransactionLog.Chunks;
-<<<<<<< HEAD
 
 namespace EventStore.Core.Services.Storage.ReaderIndex {
 	public class ReadIndex : IDisposable, IReadIndex {
@@ -29,16 +28,6 @@
 		public IIndexCommitter IndexCommitter {
 			get { return _indexCommitter; }
 		}
-=======
-using EventStore.Core.Util;
-
-namespace EventStore.Core.Services.Storage.ReaderIndex {
-	public class ReadIndex : IDisposable, IReadIndex {
-		public long LastCommitPosition { get { return _indexCommitter.LastCommitPosition; } }
-		public long LastReplicatedPosition { get { return _replicationCheckpoint.ReadNonFlushed(); } }
-		public IIndexWriter IndexWriter { get { return _indexWriter; } }
-		public IIndexCommitter IndexCommitter { get { return _indexCommitter; } }
->>>>>>> d13c60f1
 
 		private readonly IIndexBackend _indexBackend;
 		private readonly IIndexReader _indexReader;
@@ -114,14 +103,11 @@
 			return _allReader.ReadAllEventsForward(pos, maxCount);
 		}
 
-<<<<<<< HEAD
-=======
 		IndexReadAllFilteredResult IReadIndex.ReadAllEventsForwardFiltered(TFPos pos, int maxCount, int maxSearchWindow,
 			StringFilter allowedEventTypes) {
 			return _allReader.ReadAllEventsForwardFiltered(pos, maxCount, maxSearchWindow, allowedEventTypes);
 		}
 
->>>>>>> d13c60f1
 		IndexReadAllResult IReadIndex.ReadAllEventsBackward(TFPos pos, int maxCount) {
 			return _allReader.ReadAllEventsBackward(pos, maxCount);
 		}
