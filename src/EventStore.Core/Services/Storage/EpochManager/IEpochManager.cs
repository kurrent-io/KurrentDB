<<<<<<< HEAD
﻿using System;
using System.Collections.Generic;
using System.Threading;
using System.Threading.Tasks;
=======
// Copyright (c) Event Store Ltd and/or licensed to Event Store Ltd under one or more agreements.
// Event Store Ltd licenses this file to you under the Event Store License v2 (see LICENSE.md).

using System;
>>>>>>> 4cab8ca8
using EventStore.Core.TransactionLog.LogRecords;

namespace EventStore.Core.Services.Storage.EpochManager;

public interface IEpochManager {
	int LastEpochNumber { get; }

	ValueTask Init(CancellationToken token);
	EpochRecord GetLastEpoch();
	ValueTask<IReadOnlyList<EpochRecord>> GetLastEpochs(int maxCount, CancellationToken token);
	ValueTask<EpochRecord> GetEpochAfter(int epochNumber, bool throwIfNotFound, CancellationToken token);
	ValueTask<bool> IsCorrectEpochAt(long epochPosition, int epochNumber, Guid epochId, CancellationToken token);
	ValueTask WriteNewEpoch(int epochNumber, CancellationToken token);
	ValueTask CacheEpoch(EpochRecord epoch, CancellationToken token);
	ValueTask<EpochRecord> TryTruncateBefore(long position, CancellationToken token);
}<|MERGE_RESOLUTION|>--- conflicted
+++ resolved
@@ -1,14 +1,10 @@
-<<<<<<< HEAD
-﻿using System;
+﻿// Copyright (c) Event Store Ltd and/or licensed to Event Store Ltd under one or more agreements.
+// Event Store Ltd licenses this file to you under the Event Store License v2 (see LICENSE.md).
+
+using System;
 using System.Collections.Generic;
 using System.Threading;
 using System.Threading.Tasks;
-=======
-// Copyright (c) Event Store Ltd and/or licensed to Event Store Ltd under one or more agreements.
-// Event Store Ltd licenses this file to you under the Event Store License v2 (see LICENSE.md).
-
-using System;
->>>>>>> 4cab8ca8
 using EventStore.Core.TransactionLog.LogRecords;
 
 namespace EventStore.Core.Services.Storage.EpochManager;
