using System;
using System.Collections.Generic;
using System.Linq;
using System.Text.Json.Nodes;
using EventStore.Common.Utils;
using EventStore.Core.Bus;
using EventStore.Core.Data;
using EventStore.Core.Helpers;
using EventStore.Core.Messages;
using EventStore.Core.Messaging;
using EventStore.Core.Metrics;
using EventStore.Core.Services.PersistentSubscription.ConsumerStrategy;
using EventStore.Core.Services.Storage.ReaderIndex;
using EventStore.Core.Services.TimerService;
using EventStore.Core.Services.UserManagement;
using EventStore.Core.Telemetry;
using ILogger = Serilog.ILogger;
using ReadStreamResult = EventStore.Core.Data.ReadStreamResult;

namespace EventStore.Core.Services.PersistentSubscription {
	public abstract class PersistentSubscriptionService {
		protected static readonly ILogger Log = Serilog.Log.ForContext<PersistentSubscriptionService>();
	}

	public class PersistentSubscriptionService<TStreamId> :
		PersistentSubscriptionService,
		IHandle<SystemMessage.BecomeShuttingDown>,
		IHandle<TcpMessage.ConnectionClosed>,
		IHandle<SystemMessage.BecomeLeader>,
		IHandle<SubscriptionMessage.PersistentSubscriptionsRestart>,
		IHandle<SubscriptionMessage.PersistentSubscriptionTimerTick>,
		IHandle<ClientMessage.ReplayParkedMessages>,
		IHandle<ClientMessage.ReplayParkedMessage>,
		IHandle<SystemMessage.StateChangeMessage>,
		IHandle<ClientMessage.ConnectToPersistentSubscriptionToStream>,
		IHandle<ClientMessage.ConnectToPersistentSubscriptionToAll>,
		IHandle<StorageMessage.EventCommitted>,
		IHandle<ClientMessage.UnsubscribeFromStream>,
		IHandle<ClientMessage.PersistentSubscriptionAckEvents>,
		IHandle<ClientMessage.PersistentSubscriptionNackEvents>,
		IHandle<ClientMessage.CreatePersistentSubscriptionToStream>,
		IHandle<ClientMessage.UpdatePersistentSubscriptionToStream>,
		IHandle<ClientMessage.DeletePersistentSubscriptionToStream>,
		IHandle<ClientMessage.CreatePersistentSubscriptionToAll>,
		IHandle<ClientMessage.UpdatePersistentSubscriptionToAll>,
		IHandle<ClientMessage.DeletePersistentSubscriptionToAll>,
		IHandle<ClientMessage.ReadNextNPersistentMessages>,
		IHandle<TelemetryMessage.Request>,
		IHandle<MonitoringMessage.GetAllPersistentSubscriptionStats>,
		IHandle<MonitoringMessage.GetPersistentSubscriptionStats>,
		IHandle<MonitoringMessage.GetStreamPersistentSubscriptionStats> {

		private Dictionary<string, List<PersistentSubscription>> _subscriptionTopics;
		private Dictionary<string, PersistentSubscription> _subscriptionsById;

		private readonly IQueuedHandler _queuedHandler;
		private readonly IReadIndex<TStreamId> _readIndex;
		private readonly IODispatcher _ioDispatcher;
		private readonly IPublisher _bus;
		private readonly PersistentSubscriptionConsumerStrategyRegistry _consumerStrategyRegistry;
		private readonly IPersistentSubscriptionCheckpointReader _checkpointReader;
		private readonly IPersistentSubscriptionStreamReader _streamReader;
		private PersistentSubscriptionConfig _config = new PersistentSubscriptionConfig();
		private bool _started = false;
		private VNodeState _state;
		private Guid _timerTickCorrelationId;
		private bool _handleTick;
		private readonly IPersistentSubscriptionTracker _persistentSubscriptionTracker;
		private static List<MonitoringMessage.PersistentSubscriptionInfo> SubscriptionStats = [];
		private readonly TimeSpan _interval = TimeSpan.FromSeconds(1);
		private readonly TimerMessage.Schedule _getStats;

		public PersistentSubscriptionService(IQueuedHandler queuedHandler, IReadIndex<TStreamId> readIndex,
			IODispatcher ioDispatcher, IPublisher bus,
			PersistentSubscriptionConsumerStrategyRegistry consumerStrategyRegistry,
			IPersistentSubscriptionTracker persistentSubscriptionTracker) {
			Ensure.NotNull(queuedHandler, "queuedHandler");
			Ensure.NotNull(readIndex, "readIndex");
			Ensure.NotNull(ioDispatcher, "ioDispatcher");

			_queuedHandler = queuedHandler;
			_readIndex = readIndex;
			_ioDispatcher = ioDispatcher;
			_bus = bus;
			_consumerStrategyRegistry = consumerStrategyRegistry;
			_checkpointReader = new PersistentSubscriptionCheckpointReader(_ioDispatcher);
			_streamReader = new PersistentSubscriptionStreamReader(_ioDispatcher, 100);
			_timerTickCorrelationId = Guid.NewGuid();
			_persistentSubscriptionTracker = persistentSubscriptionTracker;
			_getStats = TimerMessage.Schedule.Create(_interval, new PublishEnvelope(_bus),
				new MonitoringMessage.GetAllPersistentSubscriptionStats(
					new CallbackEnvelope(PushStatsToPersistentSubscriptionTracker)));
		}

		private void PushStatsToPersistentSubscriptionTracker(Message message) {
			if (message is MonitoringMessage.GetPersistentSubscriptionStatsCompleted stats) {
				SubscriptionStats = stats.SubscriptionStats;
				if (SubscriptionStats != null) {
					_persistentSubscriptionTracker.OnNewStats(SubscriptionStats);
				}
			}
			_bus.Publish(_getStats);
		}

		public List<MonitoringMessage.PersistentSubscriptionInfo> GetPersistentSubscriptionStats() {
			return SubscriptionStats;
		}

		public void InitToEmpty() {
			_handleTick = false;
			_subscriptionTopics = new Dictionary<string, List<PersistentSubscription>>();
			_subscriptionsById = new Dictionary<string, PersistentSubscription>();
		}

		public void Handle(SystemMessage.StateChangeMessage message) {
			_state = message.State;

			if (message.State == VNodeState.Leader) return;
			Log.Debug("Persistent subscriptions received state change to {state}. Stopping listening", _state);
			ShutdownSubscriptions();
			Stop();
		}

		public void Handle(SystemMessage.BecomeLeader message) {
			Log.Debug("Persistent subscriptions Became Leader so now handling subscriptions");
			StartSubscriptions();
		}

		public void Handle(SubscriptionMessage.PersistentSubscriptionsRestart message) {
			if (!_started) {
				message.ReplyEnvelope.ReplyWith(new SubscriptionMessage.InvalidPersistentSubscriptionsRestart("The Persistent Subscriptions subsystem cannot be restarted because it is not started."));
				return;
			}

			Log.Debug("Persistent Subscriptions are being restarted");
			message.ReplyEnvelope.ReplyWith(new SubscriptionMessage.PersistentSubscriptionsRestarting());

			Stop();
			ShutdownSubscriptions();
			StartSubscriptions();
		}

		private void StartSubscriptions() {
			InitToEmpty();
			_handleTick = true;
			_timerTickCorrelationId = Guid.NewGuid();
			_bus.Publish(TimerMessage.Schedule.Create(TimeSpan.FromMilliseconds(1000),
				new PublishEnvelope(_bus),
				new SubscriptionMessage.PersistentSubscriptionTimerTick(_timerTickCorrelationId)));
			LoadConfiguration(Start);
		}

		public void Handle(SystemMessage.BecomeShuttingDown message) {
			ShutdownSubscriptions();
			Stop();
			_queuedHandler.RequestStop();
		}

		private void ShutdownSubscriptions() {
			if (_subscriptionsById == null) return;
			foreach (var subscription in _subscriptionsById.Values) {
				subscription.Shutdown();
			}
		}

		public void Start() {
			_started = true;
			_bus.Publish(new SubscriptionMessage.PersistentSubscriptionsStarted());
			_bus.Publish(_getStats);
			Log.Debug("Persistent Subscriptions have been started.");
		}

		public void Stop() {
			_started = false;
			_bus.Publish(new SubscriptionMessage.PersistentSubscriptionsStopped());
			Log.Debug("Persistent Subscriptions have been stopped.");
		}

		public void Handle(ClientMessage.UnsubscribeFromStream message) {
			if (!_started) return;
			UnsubscribeFromStream(message.CorrelationId, true);
		}

		private bool ValidateStartFrom(IPersistentSubscriptionStreamPosition startFromPosition, out string error) {
			switch (startFromPosition)
			{
				case PersistentSubscriptionSingleStreamPosition startFromStream:
				{
					if (startFromStream.StreamEventNumber < -1) {
						error = "Invalid Start From position: event number must be greater than or equal to -1.";
						return false;
					}

					error = null;
					return true;
				}
				case PersistentSubscriptionAllStreamPosition startFromAll:
				{
					var (commit, prepare) = startFromAll.TFPosition;

					if (prepare > commit) {
						error = "Invalid Start From position: prepare position must be less than or equal to the commit position.";
						return false;
					}

					if (commit > _readIndex.LastIndexedPosition) {
						error =
							"Invalid Start From position: commit position must be less than or equal to the last commit position in the transaction file.";
						return false;
					}

					if ((prepare <= -1 || commit <= -1) && !(prepare == -1 && commit == -1)) {
						error =
							"Invalid Start From position: prepare and commit positions must be greater than or equal to 0 or both equal to -1.";
						return false;
					}

					error = null;
					return true;
				}
				default:
					throw new InvalidOperationException();
			}
		}

		private void CreatePersistentSubscription(
				IPersistentSubscriptionEventSource eventSource,
				string groupName,
				IPersistentSubscriptionStreamPosition startFrom,
				int messageTimeoutMilliseconds,
				bool resolveLinkTos,
				int maxRetryCount,
				int bufferSize,
				int liveBufferSize,
				int readBatchSize,
				int maxSubscriberCount,
				string namedConsumerStrategy,
				int maxCheckPointCount,
				int minCheckPointCount,
				int checkPointAfterMilliseconds,
				bool recordStatistics,
				Action<string> onSuccess,
				Action<string> onFail,
				Action<string> onExists,
				Action<string> onAccessDenied,
				string user
		) {
			if (!_started) return;
			var stream = eventSource.ToString();
			var key = BuildSubscriptionGroupKey(stream, groupName);
			Log.Debug("Creating persistent subscription {subscriptionKey}", key);

			if (!_consumerStrategyRegistry.ValidateStrategy(namedConsumerStrategy)) {
				onFail($"Consumer strategy {namedConsumerStrategy} does not exist.");
				return;
			}

			if (!ValidateStartFrom(startFrom, out var startFromValidationError)) {
				onFail(startFromValidationError);
				return;
			}

			var result = TryCreateSubscriptionGroup(eventSource,
				groupName,
				resolveLinkTos,
				startFrom,
				recordStatistics,
				maxRetryCount,
				liveBufferSize,
				bufferSize,
				readBatchSize,
				ToCheckPointAfterTimeout(checkPointAfterMilliseconds),
				minCheckPointCount,
				maxCheckPointCount,
				maxSubscriberCount,
				namedConsumerStrategy,
				ToMessageTimeout(messageTimeoutMilliseconds)
			);

			if (!result) {
				onExists($"Group '{groupName}' already exists.");
				return;
			}

			Log.Debug("New persistent subscription {subscriptionKey}", key);
			var createEntry = new PersistentSubscriptionEntry {
				Stream = stream, //'Stream' name kept for backward compatibility
				Filter = EventFilter.ParseToDto(eventSource.EventFilter),
				Group = groupName,
				ResolveLinkTos = resolveLinkTos,
				CheckPointAfter = checkPointAfterMilliseconds,
				ExtraStatistics = recordStatistics,
				HistoryBufferSize = bufferSize,
				LiveBufferSize = liveBufferSize,
				MaxCheckPointCount = maxCheckPointCount,
				MinCheckPointCount = minCheckPointCount,
				MaxRetryCount = maxRetryCount,
				ReadBatchSize = readBatchSize,
				MaxSubscriberCount = maxSubscriberCount,
				MessageTimeout = messageTimeoutMilliseconds,
				NamedConsumerStrategy = namedConsumerStrategy,
				#pragma warning disable 612
				StartFrom = startFrom is PersistentSubscriptionSingleStreamPosition x ? x.StreamEventNumber : long.MinValue,
				#pragma warning restore 612
				StartPosition = startFrom.ToString()
			};
			UpdateSubscriptionConfig(user, stream, groupName, createEntry);
			SaveConfiguration(() => onSuccess(""));
		}

		public void Handle(ClientMessage.CreatePersistentSubscriptionToStream message) {
			if (string.IsNullOrEmpty(message.EventStreamId)) {
				message.Envelope.ReplyWith(new ClientMessage.CreatePersistentSubscriptionToStreamCompleted(
					message.CorrelationId,
					ClientMessage.CreatePersistentSubscriptionToStreamCompleted
						.CreatePersistentSubscriptionToStreamResult.Fail,
					"Bad stream name."));
				return;
			}

			if (message.EventStreamId == SystemStreams.AllStream) {
				message.Envelope.ReplyWith(new ClientMessage.CreatePersistentSubscriptionToStreamCompleted(
					message.CorrelationId,
					ClientMessage.CreatePersistentSubscriptionToStreamCompleted
						.CreatePersistentSubscriptionToStreamResult.Fail,
					"Persistent subscriptions to $all are only supported over gRPC through gRPC clients"));
				return;
			}

			try {
				CreatePersistentSubscription(
					new PersistentSubscriptionSingleStreamEventSource(message.EventStreamId),
					message.GroupName,
					new PersistentSubscriptionSingleStreamPosition(message.StartFrom),
					message.MessageTimeoutMilliseconds,
					message.ResolveLinkTos,
					message.MaxRetryCount,
					message.BufferSize,
					message.LiveBufferSize,
					message.ReadBatchSize,
					message.MaxSubscriberCount,
					message.NamedConsumerStrategy,
					message.MaxCheckPointCount,
					message.MinCheckPointCount,
					message.CheckPointAfterMilliseconds,
					message.RecordStatistics,
					(msg) => {
						message.Envelope.ReplyWith(
							new ClientMessage.CreatePersistentSubscriptionToStreamCompleted(
								message.CorrelationId,
								ClientMessage.CreatePersistentSubscriptionToStreamCompleted
									.CreatePersistentSubscriptionToStreamResult.Success,
								msg));
					},
					(error) => {
						message.Envelope.ReplyWith(new ClientMessage.CreatePersistentSubscriptionToStreamCompleted(
							message.CorrelationId,
							ClientMessage.CreatePersistentSubscriptionToStreamCompleted
								.CreatePersistentSubscriptionToStreamResult.Fail,
							error));
					},
					(error) => {
						message.Envelope.ReplyWith(new ClientMessage.CreatePersistentSubscriptionToStreamCompleted(
							message.CorrelationId,
							ClientMessage.CreatePersistentSubscriptionToStreamCompleted
								.CreatePersistentSubscriptionToStreamResult.AlreadyExists,
							error));
					},
					(error) => {
						message.Envelope.ReplyWith(new ClientMessage.CreatePersistentSubscriptionToStreamCompleted(
							message.CorrelationId,
							ClientMessage.CreatePersistentSubscriptionToStreamCompleted
								.CreatePersistentSubscriptionToStreamResult.AccessDenied,
							error));
					},
					message.User?.Identity?.Name
				);
			} catch (Exception ex) {
				message.Envelope.ReplyWith(new ClientMessage.CreatePersistentSubscriptionToStreamCompleted(
					message.CorrelationId,
					ClientMessage.CreatePersistentSubscriptionToStreamCompleted
						.CreatePersistentSubscriptionToStreamResult.Fail,
					ex.Message));
			}
		}

		public void Handle(ClientMessage.CreatePersistentSubscriptionToAll message) {
			try {
				CreatePersistentSubscription(
					new PersistentSubscriptionAllStreamEventSource(message.EventFilter),
					message.GroupName,
					new PersistentSubscriptionAllStreamPosition(message.StartFrom.CommitPosition,
						message.StartFrom.PreparePosition),
					message.MessageTimeoutMilliseconds,
					message.ResolveLinkTos,
					message.MaxRetryCount,
					message.BufferSize,
					message.LiveBufferSize,
					message.ReadBatchSize,
					message.MaxSubscriberCount,
					message.NamedConsumerStrategy,
					message.MaxCheckPointCount,
					message.MinCheckPointCount,
					message.CheckPointAfterMilliseconds,
					message.RecordStatistics,
					(msg) => {
						message.Envelope.ReplyWith(
							new ClientMessage.CreatePersistentSubscriptionToAllCompleted(
								message.CorrelationId,
								ClientMessage.CreatePersistentSubscriptionToAllCompleted
									.CreatePersistentSubscriptionToAllResult.Success,
								msg));
					},
					(error) => {
						message.Envelope.ReplyWith(new ClientMessage.CreatePersistentSubscriptionToAllCompleted(
							message.CorrelationId,
							ClientMessage.CreatePersistentSubscriptionToAllCompleted
								.CreatePersistentSubscriptionToAllResult.Fail,
							error));
					},
					(error) => {
						message.Envelope.ReplyWith(new ClientMessage.CreatePersistentSubscriptionToAllCompleted(
							message.CorrelationId,
							ClientMessage.CreatePersistentSubscriptionToAllCompleted
								.CreatePersistentSubscriptionToAllResult.AlreadyExists,
							error));
					},
					(error) => {
						message.Envelope.ReplyWith(new ClientMessage.CreatePersistentSubscriptionToAllCompleted(
							message.CorrelationId,
							ClientMessage.CreatePersistentSubscriptionToAllCompleted
								.CreatePersistentSubscriptionToAllResult.AccessDenied,
							error));
					},
					message.User?.Identity?.Name
				);
			} catch (Exception ex) {
				message.Envelope.ReplyWith(new ClientMessage.CreatePersistentSubscriptionToAllCompleted(
					message.CorrelationId,
					ClientMessage.CreatePersistentSubscriptionToAllCompleted.CreatePersistentSubscriptionToAllResult.Fail,
					ex.Message));
			}

		}

		private void UpdatePersistentSubscription(
				string stream,
				Func<PersistentSubscription, IPersistentSubscriptionEventSource> genEventSource,
				string groupName,
				IPersistentSubscriptionStreamPosition startFrom,
				int messageTimeoutMilliseconds,
				bool resolveLinkTos,
				int maxRetryCount,
				int bufferSize,
				int liveBufferSize,
				int readBatchSize,
				int maxSubscriberCount,
				string namedConsumerStrategy,
				int maxCheckPointCount,
				int minCheckPointCount,
				int checkPointAfterMilliseconds,
				bool recordStatistics,
				Action<string> onSuccess,
				Action<string> onFail,
				Action<string> onNotExist,
				Action<string> onAccessDenied,
				string user
		) {
			if (!_started) return;

			var key = BuildSubscriptionGroupKey(stream, groupName);
			Log.Debug("Updating persistent subscription {subscriptionKey}", key);

			if (!_subscriptionsById.TryGetValue(key, out var oldSubscription)) {
				onNotExist($"Group '{groupName}' does not exist.");
				return;
			}

			if (!_consumerStrategyRegistry.ValidateStrategy(namedConsumerStrategy)) {
				onFail($"Consumer strategy {namedConsumerStrategy} does not exist.");
				return;
			}

			if (!ValidateStartFrom(startFrom, out var startFromValidationError)) {
				onFail(startFromValidationError);
				return;
			}
<<<<<<< HEAD

=======
			
>>>>>>> 52a9b498
			var eventSource = genEventSource(oldSubscription);
			var subscription = new PersistentSubscription(
				new PersistentSubscriptionParams(
					resolveLinkTos,
					key,
					eventSource,
					groupName,
					startFrom,
					recordStatistics,
					ToMessageTimeout(messageTimeoutMilliseconds),
					maxRetryCount,
					liveBufferSize,
					bufferSize,
					readBatchSize,
					ToCheckPointAfterTimeout(checkPointAfterMilliseconds),
					minCheckPointCount,
					maxCheckPointCount,
					maxSubscriberCount,
					_consumerStrategyRegistry.GetInstance(namedConsumerStrategy, key),
					_streamReader,
					_checkpointReader,
					new PersistentSubscriptionCheckpointWriter(key, _ioDispatcher),
					new PersistentSubscriptionMessageParker(key, _ioDispatcher)));

			var updateEntry = new PersistentSubscriptionEntry {
				Stream = stream, //'Stream' name kept for backward compatibility
				Group = groupName,
				Filter = EventFilter.ParseToDto(eventSource.EventFilter),
				ResolveLinkTos = resolveLinkTos,
				CheckPointAfter = checkPointAfterMilliseconds,
				ExtraStatistics = recordStatistics,
				HistoryBufferSize = bufferSize,
				LiveBufferSize = liveBufferSize,
				MaxCheckPointCount = maxCheckPointCount,
				MinCheckPointCount = minCheckPointCount,
				MaxRetryCount = maxRetryCount,
				ReadBatchSize = readBatchSize,
				MaxSubscriberCount = maxSubscriberCount,
				MessageTimeout = messageTimeoutMilliseconds,
				NamedConsumerStrategy = namedConsumerStrategy,
				#pragma warning disable 612
				StartFrom = startFrom is PersistentSubscriptionSingleStreamPosition x
					? x.StreamEventNumber
					: long.MinValue,
				#pragma warning restore 612
				StartPosition = startFrom.ToString()
			};

			UpdateSubscription(stream, groupName, subscription);
			UpdateSubscriptionConfig(user, stream, groupName, updateEntry);
			SaveConfiguration(() => onSuccess(""));
		}

		public void Handle(ClientMessage.UpdatePersistentSubscriptionToStream message) {
			if (string.IsNullOrEmpty(message.EventStreamId)) {
				message.Envelope.ReplyWith(new ClientMessage.UpdatePersistentSubscriptionToStreamCompleted(
					message.CorrelationId,
					ClientMessage.UpdatePersistentSubscriptionToStreamCompleted
						.UpdatePersistentSubscriptionToStreamResult.Fail,
					"Bad stream name."));
				return;
			}

			if (message.EventStreamId == SystemStreams.AllStream) {
				message.Envelope.ReplyWith(new ClientMessage.UpdatePersistentSubscriptionToStreamCompleted(
					message.CorrelationId,
					ClientMessage.UpdatePersistentSubscriptionToStreamCompleted
						.UpdatePersistentSubscriptionToStreamResult.Fail,
					"Persistent subscriptions to $all are only supported over gRPC through gRPC clients"));
				return;
			}

			try {
				UpdatePersistentSubscription(
					message.EventStreamId,
					_ => new PersistentSubscriptionSingleStreamEventSource(message.EventStreamId),
					message.GroupName,
					new PersistentSubscriptionSingleStreamPosition(message.StartFrom),
					message.MessageTimeoutMilliseconds,
					message.ResolveLinkTos,
					message.MaxRetryCount,
					message.BufferSize,
					message.LiveBufferSize,
					message.ReadBatchSize,
					message.MaxSubscriberCount,
					message.NamedConsumerStrategy,
					message.MaxCheckPointCount,
					message.MinCheckPointCount,
					message.CheckPointAfterMilliseconds,
					message.RecordStatistics,
					(msg) => {
						message.Envelope.ReplyWith(
							new ClientMessage.UpdatePersistentSubscriptionToStreamCompleted(
								message.CorrelationId,
								ClientMessage.UpdatePersistentSubscriptionToStreamCompleted
									.UpdatePersistentSubscriptionToStreamResult.Success,
								msg));
					},
					(error) => {
						message.Envelope.ReplyWith(new ClientMessage.UpdatePersistentSubscriptionToStreamCompleted(
							message.CorrelationId,
							ClientMessage.UpdatePersistentSubscriptionToStreamCompleted
								.UpdatePersistentSubscriptionToStreamResult.Fail,
							error));
					},
					(error) => {
						message.Envelope.ReplyWith(new ClientMessage.UpdatePersistentSubscriptionToStreamCompleted(
							message.CorrelationId,
							ClientMessage.UpdatePersistentSubscriptionToStreamCompleted
								.UpdatePersistentSubscriptionToStreamResult.DoesNotExist,
							error));
					},
					(error) => {
						message.Envelope.ReplyWith(new ClientMessage.UpdatePersistentSubscriptionToStreamCompleted(
							message.CorrelationId,
							ClientMessage.UpdatePersistentSubscriptionToStreamCompleted
								.UpdatePersistentSubscriptionToStreamResult.AccessDenied,
							error));
					},
					message.User?.Identity?.Name
				);
			} catch (Exception ex) {
				message.Envelope.ReplyWith(new ClientMessage.UpdatePersistentSubscriptionToStreamCompleted(
					message.CorrelationId,
					ClientMessage.UpdatePersistentSubscriptionToStreamCompleted
						.UpdatePersistentSubscriptionToStreamResult.Fail,
					ex.Message));
			}
		}

		public void Handle(ClientMessage.UpdatePersistentSubscriptionToAll message) {
			try {
				UpdatePersistentSubscription(
					SystemStreams.AllStream,
					sub => new PersistentSubscriptionAllStreamEventSource(sub.EventSource?.EventFilter),
					message.GroupName,
					new PersistentSubscriptionAllStreamPosition(message.StartFrom.CommitPosition,
						message.StartFrom.PreparePosition),
					message.MessageTimeoutMilliseconds,
					message.ResolveLinkTos,
					message.MaxRetryCount,
					message.BufferSize,
					message.LiveBufferSize,
					message.ReadBatchSize,
					message.MaxSubscriberCount,
					message.NamedConsumerStrategy,
					message.MaxCheckPointCount,
					message.MinCheckPointCount,
					message.CheckPointAfterMilliseconds,
					message.RecordStatistics,
					(msg) => {
						message.Envelope.ReplyWith(
							new ClientMessage.UpdatePersistentSubscriptionToAllCompleted(
								message.CorrelationId,
								ClientMessage.UpdatePersistentSubscriptionToAllCompleted
									.UpdatePersistentSubscriptionToAllResult.Success,
								msg));
					},
					(error) => {
						message.Envelope.ReplyWith(new ClientMessage.UpdatePersistentSubscriptionToAllCompleted(
							message.CorrelationId,
							ClientMessage.UpdatePersistentSubscriptionToAllCompleted
								.UpdatePersistentSubscriptionToAllResult.Fail,
							error));
					},
					(error) => {
						message.Envelope.ReplyWith(new ClientMessage.UpdatePersistentSubscriptionToAllCompleted(
							message.CorrelationId,
							ClientMessage.UpdatePersistentSubscriptionToAllCompleted
								.UpdatePersistentSubscriptionToAllResult.DoesNotExist,
							error));
					},
					(error) => {
						message.Envelope.ReplyWith(new ClientMessage.UpdatePersistentSubscriptionToAllCompleted(
							message.CorrelationId,
							ClientMessage.UpdatePersistentSubscriptionToAllCompleted
								.UpdatePersistentSubscriptionToAllResult.AccessDenied,
							error));
					},
					message.User?.Identity?.Name
				);
			} catch (Exception ex) {
				message.Envelope.ReplyWith(new ClientMessage.UpdatePersistentSubscriptionToAllCompleted(
					message.CorrelationId,
					ClientMessage.UpdatePersistentSubscriptionToAllCompleted.UpdatePersistentSubscriptionToAllResult
						.Fail,
					ex.Message));
			}
		}

		private bool TryCreateSubscriptionGroup(IPersistentSubscriptionEventSource eventSource,
			string groupName,
			bool resolveLinkTos,
			IPersistentSubscriptionStreamPosition startFrom,
			bool extraStatistics,
			int maxRetryCount,
			int liveBufferSize,
			int historyBufferSize,
			int readBatchSize,
			TimeSpan checkPointAfter,
			int minCheckPointCount,
			int maxCheckPointCount,
			int maxSubscriberCount,
			string namedConsumerStrategy,
			TimeSpan messageTimeout) {
			var stream = eventSource.ToString();
			var key = BuildSubscriptionGroupKey(stream, groupName);

			if (_subscriptionsById.ContainsKey(key))
				return false;

			var subscription = new PersistentSubscription(
				new PersistentSubscriptionParams(
					resolveLinkTos,
					key,
					eventSource,
					groupName,
					startFrom,
					extraStatistics,
					messageTimeout,
					maxRetryCount,
					liveBufferSize,
					historyBufferSize,
					readBatchSize,
					checkPointAfter,
					minCheckPointCount,
					maxCheckPointCount,
					maxSubscriberCount,
					_consumerStrategyRegistry.GetInstance(namedConsumerStrategy, key),
					_streamReader,
					_checkpointReader,
					new PersistentSubscriptionCheckpointWriter(key, _ioDispatcher),
					new PersistentSubscriptionMessageParker(key, _ioDispatcher)));

			UpdateSubscription(stream, groupName, subscription);
			return true;

		}

		private void DeletePersistentSubscription(
				IPersistentSubscriptionEventSource eventSource,
				string groupName,
				Action<string> onSuccess,
				Action<string> onFail,
				Action<string> onNotExist,
				Action<string> onAccessDenied,
				string user
		) {
			if (!_started) return;
			var stream = eventSource.ToString();
			var key = BuildSubscriptionGroupKey(stream, groupName);
			Log.Debug("Deleting persistent subscription {subscriptionKey}", key);

			PersistentSubscription subscription;
			if (!_subscriptionsById.TryGetValue(key, out subscription)) {
				onNotExist($"Group '{groupName}' does not exist.");
				return;
			}

			if (!_subscriptionTopics.ContainsKey(stream)) {
				onFail($"Group '{groupName}' does not exist.");
				return;
			}

			UpdateSubscription(stream, groupName, null);
			UpdateSubscriptionConfig(user, stream, groupName, null);
			subscription.Delete();
			SaveConfiguration(() => onSuccess(""));
		}


		public void Handle(ClientMessage.DeletePersistentSubscriptionToStream message) {
			if (string.IsNullOrEmpty(message.EventStreamId)) {
				message.Envelope.ReplyWith(new ClientMessage.DeletePersistentSubscriptionToStreamCompleted(
					message.CorrelationId,
					ClientMessage.DeletePersistentSubscriptionToStreamCompleted
						.DeletePersistentSubscriptionToStreamResult.Fail,
					"Bad stream name."));
				return;
			}

			if (message.EventStreamId == SystemStreams.AllStream) {
				message.Envelope.ReplyWith(new ClientMessage.DeletePersistentSubscriptionToStreamCompleted(
					message.CorrelationId,
					ClientMessage.DeletePersistentSubscriptionToStreamCompleted
						.DeletePersistentSubscriptionToStreamResult.Fail,
					"Persistent subscriptions to $all are only supported over gRPC through gRPC clients"));
				return;
			}

			DeletePersistentSubscription(
				new PersistentSubscriptionSingleStreamEventSource(message.EventStreamId),
				message.GroupName,
				(msg) => {
					message.Envelope.ReplyWith(new ClientMessage.DeletePersistentSubscriptionToStreamCompleted(
						message.CorrelationId,
						ClientMessage.DeletePersistentSubscriptionToStreamCompleted
							.DeletePersistentSubscriptionToStreamResult.Success, msg));
				},
				(error) => {
					message.Envelope.ReplyWith(new ClientMessage.DeletePersistentSubscriptionToStreamCompleted(
						message.CorrelationId,
						ClientMessage.DeletePersistentSubscriptionToStreamCompleted
							.DeletePersistentSubscriptionToStreamResult.Fail,
						error));
				},
				(error) => {
					message.Envelope.ReplyWith(new ClientMessage.DeletePersistentSubscriptionToStreamCompleted(
						message.CorrelationId,
						ClientMessage.DeletePersistentSubscriptionToStreamCompleted
							.DeletePersistentSubscriptionToStreamResult.DoesNotExist,
						error));
				},
				(error) => {
					message.Envelope.ReplyWith(new ClientMessage.DeletePersistentSubscriptionToStreamCompleted(
						message.CorrelationId,
						ClientMessage.DeletePersistentSubscriptionToStreamCompleted
							.DeletePersistentSubscriptionToStreamResult.AccessDenied,
						error));
				},
				message.User?.Identity?.Name
			);
		}

		public void Handle(ClientMessage.DeletePersistentSubscriptionToAll message) {
			DeletePersistentSubscription(
				new PersistentSubscriptionAllStreamEventSource(),
				message.GroupName,
				(msg) => {
					message.Envelope.ReplyWith(new ClientMessage.DeletePersistentSubscriptionToAllCompleted(
						message.CorrelationId,
						ClientMessage.DeletePersistentSubscriptionToAllCompleted
							.DeletePersistentSubscriptionToAllResult.Success, msg));
				},
				(error) => {
					message.Envelope.ReplyWith(new ClientMessage.DeletePersistentSubscriptionToAllCompleted(
						message.CorrelationId,
						ClientMessage.DeletePersistentSubscriptionToAllCompleted.DeletePersistentSubscriptionToAllResult.Fail,
						error));
				},
				(error) => {
					message.Envelope.ReplyWith(new ClientMessage.DeletePersistentSubscriptionToAllCompleted(
						message.CorrelationId,
						ClientMessage.DeletePersistentSubscriptionToAllCompleted.DeletePersistentSubscriptionToAllResult.DoesNotExist,
						error));
				},
				(error) => {
					message.Envelope.ReplyWith(new ClientMessage.DeletePersistentSubscriptionToAllCompleted(
						message.CorrelationId,
						ClientMessage.DeletePersistentSubscriptionToAllCompleted.DeletePersistentSubscriptionToAllResult.AccessDenied,
						error));
				},
				message.User?.Identity?.Name
			);
		}

		private void UpdateSubscriptionConfig(string username, string eventSource, string groupName, PersistentSubscriptionEntry replaceBy) {
			_config.Updated = DateTime.Now;
			_config.UpdatedBy = username;
			var index = _config.Entries.FindLastIndex(x => x.Stream == eventSource && x.Group == groupName);

			if (index < 0) {
				if (replaceBy == null) {
					var key = BuildSubscriptionGroupKey(eventSource, groupName);
					throw new ArgumentException($"Config for subscription: '{key}' does not exist");
				}
				// create
				_config.Entries.Add(replaceBy);
			} else {
				if (replaceBy != null) // update
					_config.Entries[index] = replaceBy;
				else // delete
					_config.Entries.RemoveAt(index);
			}
		}

		private void UpdateSubscription(string eventSource, string groupName, PersistentSubscription replaceBy) {
			var key = BuildSubscriptionGroupKey(eventSource, groupName);

			if (!_subscriptionTopics.TryGetValue(eventSource, out var subscribers)) {
				subscribers = new List<PersistentSubscription>();
				_subscriptionTopics.Add(eventSource, subscribers);
			}

			// shut down any existing subscription
			var subscriptionIndex = -1;
			for (int i = 0; i < subscribers.Count; i++) {
				if (subscribers[i].SubscriptionId != key) continue;

				subscriptionIndex = i;
				var sub = subscribers[i];
				try {
					sub.Shutdown();
				} catch (Exception ex) {
					Log.Error(ex, "Failed to shut down subscription with id: {subscriptionId}",
						sub.SubscriptionId);
				}
				break;
			}

			if (_subscriptionsById.ContainsKey(key)) {
				if (subscriptionIndex == -1)
					throw new ArgumentException($"Subscription: '{key}' exists but it's not present in the list of subscribers");

				if (replaceBy != null) { // update
					_subscriptionsById[key] = replaceBy;
					subscribers[subscriptionIndex] = replaceBy;
				} else { // delete
					_subscriptionsById.Remove(key);
					subscribers.RemoveAt(subscriptionIndex);
				}
			} else {
				if (subscriptionIndex != -1)
					throw new ArgumentException($"Subscription: '{key}' does not exist but it's present in the list of subscribers");

				// create
				_subscriptionsById.Add(key, replaceBy);
				subscribers.Add(replaceBy);
			}
		}

		private void UnsubscribeFromStream(Guid correlationId, bool sendDropNotification) {
			foreach (var subscription in _subscriptionsById.Values) {
				subscription.RemoveClientByCorrelationId(correlationId, sendDropNotification);
			}
		}

		public void Handle(TcpMessage.ConnectionClosed message) {
			if (_subscriptionsById == null) return; //haven't built yet.

			foreach (var subscription in _subscriptionsById.Values) {
				if (subscription.RemoveClientByConnectionId(message.Connection.ConnectionId))
					Log.Debug("Persistent subscription {subscription} lost connection from {remoteEndPoint}",
						subscription.SubscriptionId,
						message.Connection.RemoteEndPoint);
			}
		}

		public void ConnectToPersistentSubscription(
			IPersistentSubscriptionEventSource eventSource,
			string groupName,
			int allowedInFlightMessages,
			Guid connectionId,
			string connectionName,
			string from,
			Guid correlationId,
			IEnvelope envelope,
			string user) {
			if (!_started) return;

			var stream = eventSource.ToString();
			List<PersistentSubscription> subscribers;
			if (!_subscriptionTopics.TryGetValue(stream, out subscribers)) {
				envelope.ReplyWith(new ClientMessage.SubscriptionDropped(correlationId,
					SubscriptionDropReason.NotFound));
				return;
			}

			var key = BuildSubscriptionGroupKey(stream, groupName);
			PersistentSubscription subscription;
			if (!_subscriptionsById.TryGetValue(key, out subscription)) {
				envelope.ReplyWith(new ClientMessage.SubscriptionDropped(correlationId, SubscriptionDropReason.NotFound));
				return;
			}

			if (subscription.HasReachedMaxClientCount) {
				envelope.ReplyWith(new ClientMessage.SubscriptionDropped(correlationId,
					SubscriptionDropReason.SubscriberMaxCountReached));
				return;
			}

			Log.Debug("New connection to persistent subscription {subscriptionKey} by {connectionId}", key, connectionId);
			long? lastEventNumber = null;
			if (eventSource.FromStream) {
				var streamId = _readIndex.GetStreamId(eventSource.EventStreamId);
				lastEventNumber = _readIndex.GetStreamLastEventNumber(streamId);
			}
			var lastCommitPos = _readIndex.LastIndexedPosition;
			var subscribedMessage =
				new ClientMessage.PersistentSubscriptionConfirmation(key, correlationId, lastCommitPos, lastEventNumber);
			envelope.ReplyWith(subscribedMessage);
			var name = user ?? "anonymous";
			subscription.AddClient(correlationId, connectionId, connectionName, envelope,
				allowedInFlightMessages, name, from);

		}

		public void Handle(ClientMessage.ConnectToPersistentSubscriptionToStream message) {
			ConnectToPersistentSubscription(
				new PersistentSubscriptionSingleStreamEventSource(message.EventStreamId),
				message.GroupName,
				message.AllowedInFlightMessages,
				message.ConnectionId,
				message.ConnectionName,
				message.From,
				message.CorrelationId,
				message.Envelope,
				message.User?.Identity?.Name);
		}

		public void Handle(ClientMessage.ConnectToPersistentSubscriptionToAll message) {
			ConnectToPersistentSubscription(
				new PersistentSubscriptionAllStreamEventSource(),
				message.GroupName,
				message.AllowedInFlightMessages,
				message.ConnectionId,
				message.ConnectionName,
				message.From,
				message.CorrelationId,
				message.Envelope,
				message.User?.Identity?.Name);
		}

		private static string BuildSubscriptionGroupKey(string stream, string groupName) {
			return stream + "::" + groupName;
		}

		public void Handle(StorageMessage.EventCommitted message) {
			if (!_started) return;
			ProcessEventCommited(message.Event.EventStreamId, message.CommitPosition, message.Event);
		}

		private void ProcessEventCommited(string eventStreamId, long commitPosition, EventRecord evnt) {
			var subscriptions = new List<PersistentSubscription>();
			if (EventFilter.DefaultStreamFilter.IsEventAllowed(evnt)
				&& _subscriptionTopics.TryGetValue(eventStreamId, out var subscriptionsToStream)) {
				subscriptions.AddRange(subscriptionsToStream);
			}

			if (EventFilter.DefaultAllFilter.IsEventAllowed(evnt)
			    && _subscriptionTopics.TryGetValue(SystemStreams.AllStream, out var subscriptionsToAll)) {
				subscriptions.AddRange(subscriptionsToAll);
			}

			for (int i = 0, n = subscriptions.Count; i < n; i++) {
				var subscr = subscriptions[i];
				var pair = ResolvedEvent.ForUnresolvedEvent(evnt, commitPosition);
				if (subscr.ResolveLinkTos)
					pair = ResolveLinkToEvent(evnt, commitPosition); //TODO this can be cached
				subscr.NotifyLiveSubscriptionMessage(pair);
			}
		}

		private ResolvedEvent ResolveLinkToEvent(EventRecord eventRecord, long commitPosition) {
			if (eventRecord.EventType == SystemEventTypes.LinkTo) {
				try {
					string[] parts = Helper.UTF8NoBom.GetString(eventRecord.Data.Span).Split('@', 2);
					long eventNumber = long.Parse(parts[0]);
					string streamName = parts[1];
					var streamId = _readIndex.GetStreamId(streamName);
					var res = _readIndex.ReadEvent(streamName, streamId, eventNumber);
					if (res.Result == ReadEventResult.Success)
						return ResolvedEvent.ForResolvedLink(res.Record, eventRecord, commitPosition);

					return ResolvedEvent.ForFailedResolvedLink(eventRecord, res.Result, commitPosition);
				} catch (Exception exc) {
					Log.Error(exc, "Error while resolving link for event record: {eventRecord}",
						eventRecord.ToString());
				}

				return ResolvedEvent.ForFailedResolvedLink(eventRecord, ReadEventResult.Error, commitPosition);
			}

			return ResolvedEvent.ForUnresolvedEvent(eventRecord, commitPosition);
		}

		public void Handle(ClientMessage.PersistentSubscriptionAckEvents message) {
			if (!_started) return;
			PersistentSubscription subscription;
			if (_subscriptionsById.TryGetValue(message.SubscriptionId, out subscription)) {
				subscription.AcknowledgeMessagesProcessed(message.CorrelationId, message.ProcessedEventIds);
			}
		}

		public void Handle(ClientMessage.PersistentSubscriptionNackEvents message) {
			if (!_started) return;
			PersistentSubscription subscription;
			if (_subscriptionsById.TryGetValue(message.SubscriptionId, out subscription)) {
				subscription.NotAcknowledgeMessagesProcessed(message.CorrelationId, message.ProcessedEventIds,
					(NakAction)message.Action, message.Message);
			}
		}

		public void Handle(ClientMessage.ReadNextNPersistentMessages message) {
			if (!_started) return;

			if (string.IsNullOrEmpty(message.EventStreamId)) {
				message.Envelope.ReplyWith(new ClientMessage.ReadNextNPersistentMessagesCompleted(
					message.CorrelationId,
					ClientMessage.ReadNextNPersistentMessagesCompleted.ReadNextNPersistentMessagesResult.Fail,
					"Bad stream name.", null));
				return;
			}

			if (message.EventStreamId == SystemStreams.AllStream) {
				message.Envelope.ReplyWith(new ClientMessage.ReadNextNPersistentMessagesCompleted(
					message.CorrelationId,
					ClientMessage.ReadNextNPersistentMessagesCompleted.ReadNextNPersistentMessagesResult.Fail,
					"Persistent subscriptions to $all are only supported over gRPC through gRPC clients", null));
				return;
			}

			List<PersistentSubscription> subscribers;
			if (!_subscriptionTopics.TryGetValue(message.EventStreamId, out subscribers)) {
				message.Envelope.ReplyWith(
					new ClientMessage.ReadNextNPersistentMessagesCompleted(message.CorrelationId,
						ClientMessage.ReadNextNPersistentMessagesCompleted.ReadNextNPersistentMessagesResult
							.DoesNotExist,
						"Not found.",
						null));
				return;
			}

			var key = BuildSubscriptionGroupKey(message.EventStreamId, message.GroupName);
			PersistentSubscription subscription;
			if (!_subscriptionsById.TryGetValue(key, out subscription)) {
				message.Envelope.ReplyWith(
					new ClientMessage.ReadNextNPersistentMessagesCompleted(message.CorrelationId,
						ClientMessage.ReadNextNPersistentMessagesCompleted.ReadNextNPersistentMessagesResult
							.DoesNotExist,
						"Not found.",
						null));
				return;
			}

			var messages = subscription.GetNextNOrLessMessages(message.Count).ToArray();
			message.Envelope.ReplyWith(
				new ClientMessage.ReadNextNPersistentMessagesCompleted(message.CorrelationId,
					ClientMessage.ReadNextNPersistentMessagesCompleted.ReadNextNPersistentMessagesResult.Success,
					string.Format("{0} read.", messages.Length),
					messages));
		}

		public void Handle(ClientMessage.ReplayParkedMessages message) {
			PersistentSubscription subscription;
			var key = BuildSubscriptionGroupKey(message.EventStreamId, message.GroupName);
			Log.Debug("Replaying parked messages for persistent subscription {subscriptionKey} {to}",
				key,
				message.StopAt.HasValue ? $" (To: '{message.StopAt.ToString()}')" : " (All)");

			if (message.StopAt.HasValue && message.StopAt.Value < 0) {
				message.Envelope.ReplyWith(new ClientMessage.ReplayMessagesReceived(message.CorrelationId,
					ClientMessage.ReplayMessagesReceived.ReplayMessagesReceivedResult.Fail,
					"Cannot stop replaying parked message at a negative version."));
				return;
			}

			if (!_subscriptionsById.TryGetValue(key, out subscription)) {
				message.Envelope.ReplyWith(new ClientMessage.ReplayMessagesReceived(message.CorrelationId,
					ClientMessage.ReplayMessagesReceived.ReplayMessagesReceivedResult.DoesNotExist,
					"Unable to locate '" + key + "'"));
				return;
			}

			subscription.RetryParkedMessages(message.StopAt);
			message.Envelope.ReplyWith(new ClientMessage.ReplayMessagesReceived(message.CorrelationId,
				ClientMessage.ReplayMessagesReceived.ReplayMessagesReceivedResult.Success, ""));
		}

		public void Handle(ClientMessage.ReplayParkedMessage message) {
			var key = BuildSubscriptionGroupKey(message.EventStreamId, message.GroupName);
			PersistentSubscription subscription;

			if (!_subscriptionsById.TryGetValue(key, out subscription)) {
				message.Envelope.ReplyWith(new ClientMessage.ReplayMessagesReceived(message.CorrelationId,
					ClientMessage.ReplayMessagesReceived.ReplayMessagesReceivedResult.DoesNotExist,
					"Unable to locate '" + key + "'"));
				return;
			}

			subscription.RetrySingleParkedMessage(message.Event);
			message.Envelope.ReplyWith(new ClientMessage.ReplayMessagesReceived(message.CorrelationId,
				ClientMessage.ReplayMessagesReceived.ReplayMessagesReceivedResult.Success, ""));
		}

		private void LoadConfiguration(Action continueWith) {
			_ioDispatcher.ReadBackward(SystemStreams.PersistentSubscriptionConfig, -1, 1, false,
				SystemAccounts.System, x => HandleLoadCompleted(continueWith, x));
		}

		private void HandleLoadCompleted(Action continueWith,
			ClientMessage.ReadStreamEventsBackwardCompleted readStreamEventsBackwardCompleted) {
			switch (readStreamEventsBackwardCompleted.Result) {
				case ReadStreamResult.Success:
					try {
						_config =
							PersistentSubscriptionConfig.FromSerializedForm(
								readStreamEventsBackwardCompleted.Events[0].Event.Data);
						foreach (var entry in _config.Entries) {
							if (!_consumerStrategyRegistry.ValidateStrategy(entry.NamedConsumerStrategy)) {
								Log.Error(
									"A persistent subscription exists with an invalid consumer strategy '{strategy}'. Ignoring it.",
									entry.NamedConsumerStrategy);
								continue;
							}

							IPersistentSubscriptionEventSource eventSource;
							if (entry.Stream == SystemStreams.AllStream) {
								IEventFilter filter = null;
								if (entry.Filter != null) {
									var (success, reason) = EventFilter.TryParse(entry.Filter, out filter);
									if (!success) {
										Log.Error(
											"Could not load filtered persistent subscription to $all for group {group}. The filter could not be parsed: '{reason}",
											entry.Group, reason);
										continue;
									}
								}

								eventSource = new PersistentSubscriptionAllStreamEventSource(filter);
							} else {
								eventSource = new PersistentSubscriptionSingleStreamEventSource(entry.Stream);
							}

							var result = TryCreateSubscriptionGroup(eventSource,
								entry.Group,
								entry.ResolveLinkTos,
								#pragma warning disable 612
								eventSource.GetStreamPositionFor(entry.StartPosition ?? entry.StartFrom.ToString()),
								#pragma warning restore 612
								entry.ExtraStatistics,
								entry.MaxRetryCount,
								entry.LiveBufferSize,
								entry.HistoryBufferSize,
								entry.ReadBatchSize,
								ToCheckPointAfterTimeout(entry.CheckPointAfter),
								entry.MinCheckPointCount,
								entry.MaxCheckPointCount,
								entry.MaxSubscriberCount,
								entry.NamedConsumerStrategy,
								ToMessageTimeout(entry.MessageTimeout));

							if (!result) {
								var key = BuildSubscriptionGroupKey(eventSource.ToString(), entry.Group);
								Log.Warning("A duplicate persistent subscription: {subscriptionKey} was found in the configuration. Ignoring it.", key);
							}

						}

						continueWith();
					} catch (Exception ex) {
						Log.Error(ex, "There was an error loading configuration from storage.");
					}

					break;
				case ReadStreamResult.NoStream:
					_config = new PersistentSubscriptionConfig {Version = "2"};
					continueWith();
					break;
				default:
					throw new Exception(readStreamEventsBackwardCompleted.Result +
					                    " is an unexpected result writing subscription configuration.");
			}
		}

		private void SaveConfiguration(Action continueWith) {
			Log.Debug("Saving persistent subscription configuration");
			var data = _config.GetSerializedForm();
			var ev = new Event(Guid.NewGuid(), "$PersistentConfig", true, data, new byte[0]);
			var metadata = new StreamMetadata(maxCount: 2);
			Lazy<StreamMetadata> streamMetadata = new Lazy<StreamMetadata>(() => metadata);
			Event[] events = new Event[] {ev};
			_ioDispatcher.ConfigureStreamAndWriteEvents(SystemStreams.PersistentSubscriptionConfig,
				ExpectedVersion.Any, streamMetadata, events, SystemAccounts.System,
				x => HandleSaveConfigurationCompleted(continueWith, x));
		}

		private void HandleSaveConfigurationCompleted(Action continueWith, ClientMessage.WriteEventsCompleted obj) {
			switch (obj.Result) {
				case OperationResult.Success:
					continueWith();
					break;
				case OperationResult.CommitTimeout:
				case OperationResult.PrepareTimeout:
					Log.Information("Timeout while trying to save persistent subscription configuration. Retrying");
					SaveConfiguration(continueWith);
					break;
				default:
					throw new Exception(obj.Result +
					                    " is an unexpected result writing persistent subscription configuration.");
			}
		}

		public void Handle(TelemetryMessage.Request message) {
			message.Envelope.ReplyWith(new TelemetryMessage.Response("persistentSubscriptions", new JsonObject {
				["count"] = _subscriptionsById?.Count ?? 0
			}));
		}

		public void Handle(MonitoringMessage.GetPersistentSubscriptionStats message) {
			if (!_started) {
				message.Envelope.ReplyWith(new MonitoringMessage.GetPersistentSubscriptionStatsCompleted(
					MonitoringMessage.GetPersistentSubscriptionStatsCompleted.OperationStatus.NotReady, null)
				);
				return;
			}

			List<PersistentSubscription> subscribers;
			if (!_subscriptionTopics.TryGetValue(message.EventStreamId, out subscribers) || subscribers == null) {
				message.Envelope.ReplyWith(new MonitoringMessage.GetPersistentSubscriptionStatsCompleted(
					MonitoringMessage.GetPersistentSubscriptionStatsCompleted.OperationStatus.NotFound, null)
				);
				return;
			}

			var subscription = subscribers.FirstOrDefault(x => x.GroupName == message.GroupName);
			if (subscription == null) {
				message.Envelope.ReplyWith(new MonitoringMessage.GetPersistentSubscriptionStatsCompleted(
					MonitoringMessage.GetPersistentSubscriptionStatsCompleted.OperationStatus.NotFound, null)
				);
				return;
			}

			var stats = new List<MonitoringMessage.PersistentSubscriptionInfo>() {
				subscription.GetStatistics()
			};
			message.Envelope.ReplyWith(new MonitoringMessage.GetPersistentSubscriptionStatsCompleted(
				MonitoringMessage.GetPersistentSubscriptionStatsCompleted.OperationStatus.Success, stats)
			);
		}

		public void Handle(MonitoringMessage.GetStreamPersistentSubscriptionStats message) {
			if (!_started) {
				message.Envelope.ReplyWith(new MonitoringMessage.GetPersistentSubscriptionStatsCompleted(
					MonitoringMessage.GetPersistentSubscriptionStatsCompleted.OperationStatus.NotReady, null)
				);
				return;
			}

			List<PersistentSubscription> subscribers;
			if (!_subscriptionTopics.TryGetValue(message.EventStreamId, out subscribers)) {
				message.Envelope.ReplyWith(new MonitoringMessage.GetPersistentSubscriptionStatsCompleted(
					MonitoringMessage.GetPersistentSubscriptionStatsCompleted.OperationStatus.NotFound, null)
				);
				return;
			}

			var stats = subscribers.Select(sub => sub.GetStatistics()).ToList();
			message.Envelope.ReplyWith(new MonitoringMessage.GetPersistentSubscriptionStatsCompleted(
				MonitoringMessage.GetPersistentSubscriptionStatsCompleted.OperationStatus.Success, stats)
			);
		}

		public void Handle(MonitoringMessage.GetAllPersistentSubscriptionStats message) {
			if (!_started) {
				message.Envelope.ReplyWith(new MonitoringMessage.GetPersistentSubscriptionStatsCompleted(
					MonitoringMessage.GetPersistentSubscriptionStatsCompleted.OperationStatus.NotReady, null)
				);
				return;
			}

			var stats = (from subscription in _subscriptionTopics.Values
				from sub in subscription
				select sub.GetStatistics()).ToList();
			message.Envelope.ReplyWith(new MonitoringMessage.GetPersistentSubscriptionStatsCompleted(
				MonitoringMessage.GetPersistentSubscriptionStatsCompleted.OperationStatus.Success, stats)
			);
		}

		public void Handle(SubscriptionMessage.PersistentSubscriptionTimerTick message) {
			if (!_handleTick || _timerTickCorrelationId != message.CorrelationId) return;
			try {
				WakeSubscriptions();
			} finally {
				_timerTickCorrelationId = Guid.NewGuid();
				_bus.Publish(TimerMessage.Schedule.Create(TimeSpan.FromMilliseconds(1000),
					new PublishEnvelope(_bus),
					new SubscriptionMessage.PersistentSubscriptionTimerTick(_timerTickCorrelationId)));
			}
		}

		private void WakeSubscriptions() {
			var now = DateTime.UtcNow;

			foreach (var subscription in _subscriptionsById.Values) {
				subscription.NotifyClockTick(now);
			}
		}


		private TimeSpan ToCheckPointAfterTimeout(int milliseconds) {
			return milliseconds == 0 ? TimeSpan.MaxValue : TimeSpan.FromMilliseconds(milliseconds);
		}

		private TimeSpan ToMessageTimeout(int milliseconds) {
			return milliseconds == 0 ? TimeSpan.Zero : TimeSpan.FromMilliseconds(milliseconds);
		}
	}
}<|MERGE_RESOLUTION|>--- conflicted
+++ resolved
@@ -8,7 +8,6 @@
 using EventStore.Core.Helpers;
 using EventStore.Core.Messages;
 using EventStore.Core.Messaging;
-using EventStore.Core.Metrics;
 using EventStore.Core.Services.PersistentSubscription.ConsumerStrategy;
 using EventStore.Core.Services.Storage.ReaderIndex;
 using EventStore.Core.Services.TimerService;
@@ -65,15 +64,10 @@
 		private VNodeState _state;
 		private Guid _timerTickCorrelationId;
 		private bool _handleTick;
-		private readonly IPersistentSubscriptionTracker _persistentSubscriptionTracker;
-		private static List<MonitoringMessage.PersistentSubscriptionInfo> SubscriptionStats = [];
-		private readonly TimeSpan _interval = TimeSpan.FromSeconds(1);
-		private readonly TimerMessage.Schedule _getStats;
 
 		public PersistentSubscriptionService(IQueuedHandler queuedHandler, IReadIndex<TStreamId> readIndex,
 			IODispatcher ioDispatcher, IPublisher bus,
-			PersistentSubscriptionConsumerStrategyRegistry consumerStrategyRegistry,
-			IPersistentSubscriptionTracker persistentSubscriptionTracker) {
+			PersistentSubscriptionConsumerStrategyRegistry consumerStrategyRegistry) {
 			Ensure.NotNull(queuedHandler, "queuedHandler");
 			Ensure.NotNull(readIndex, "readIndex");
 			Ensure.NotNull(ioDispatcher, "ioDispatcher");
@@ -86,24 +80,6 @@
 			_checkpointReader = new PersistentSubscriptionCheckpointReader(_ioDispatcher);
 			_streamReader = new PersistentSubscriptionStreamReader(_ioDispatcher, 100);
 			_timerTickCorrelationId = Guid.NewGuid();
-			_persistentSubscriptionTracker = persistentSubscriptionTracker;
-			_getStats = TimerMessage.Schedule.Create(_interval, new PublishEnvelope(_bus),
-				new MonitoringMessage.GetAllPersistentSubscriptionStats(
-					new CallbackEnvelope(PushStatsToPersistentSubscriptionTracker)));
-		}
-
-		private void PushStatsToPersistentSubscriptionTracker(Message message) {
-			if (message is MonitoringMessage.GetPersistentSubscriptionStatsCompleted stats) {
-				SubscriptionStats = stats.SubscriptionStats;
-				if (SubscriptionStats != null) {
-					_persistentSubscriptionTracker.OnNewStats(SubscriptionStats);
-				}
-			}
-			_bus.Publish(_getStats);
-		}
-
-		public List<MonitoringMessage.PersistentSubscriptionInfo> GetPersistentSubscriptionStats() {
-			return SubscriptionStats;
 		}
 
 		public void InitToEmpty() {
@@ -125,16 +101,16 @@
 			Log.Debug("Persistent subscriptions Became Leader so now handling subscriptions");
 			StartSubscriptions();
 		}
-
+		
 		public void Handle(SubscriptionMessage.PersistentSubscriptionsRestart message) {
 			if (!_started) {
 				message.ReplyEnvelope.ReplyWith(new SubscriptionMessage.InvalidPersistentSubscriptionsRestart("The Persistent Subscriptions subsystem cannot be restarted because it is not started."));
 				return;
 			}
-
+			
 			Log.Debug("Persistent Subscriptions are being restarted");
 			message.ReplyEnvelope.ReplyWith(new SubscriptionMessage.PersistentSubscriptionsRestarting());
-
+			
 			Stop();
 			ShutdownSubscriptions();
 			StartSubscriptions();
@@ -166,7 +142,6 @@
 		public void Start() {
 			_started = true;
 			_bus.Publish(new SubscriptionMessage.PersistentSubscriptionsStarted());
-			_bus.Publish(_getStats);
 			Log.Debug("Persistent Subscriptions have been started.");
 		}
 
@@ -259,7 +234,7 @@
 				onFail(startFromValidationError);
 				return;
 			}
-
+			
 			var result = TryCreateSubscriptionGroup(eventSource,
 				groupName,
 				resolveLinkTos,
@@ -485,11 +460,7 @@
 				onFail(startFromValidationError);
 				return;
 			}
-<<<<<<< HEAD
-
-=======
 			
->>>>>>> 52a9b498
 			var eventSource = genEventSource(oldSubscription);
 			var subscription = new PersistentSubscription(
 				new PersistentSubscriptionParams(
@@ -537,7 +508,7 @@
 				#pragma warning restore 612
 				StartPosition = startFrom.ToString()
 			};
-
+			
 			UpdateSubscription(stream, groupName, subscription);
 			UpdateSubscriptionConfig(user, stream, groupName, updateEntry);
 			SaveConfiguration(() => onSuccess(""));
@@ -700,7 +671,7 @@
 
 			if (_subscriptionsById.ContainsKey(key))
 				return false;
-
+			
 			var subscription = new PersistentSubscription(
 				new PersistentSubscriptionParams(
 					resolveLinkTos,
@@ -723,7 +694,7 @@
 					_checkpointReader,
 					new PersistentSubscriptionCheckpointWriter(key, _ioDispatcher),
 					new PersistentSubscriptionMessageParker(key, _ioDispatcher)));
-
+			
 			UpdateSubscription(stream, groupName, subscription);
 			return true;
 
@@ -845,7 +816,7 @@
 				message.User?.Identity?.Name
 			);
 		}
-
+		
 		private void UpdateSubscriptionConfig(string username, string eventSource, string groupName, PersistentSubscriptionEntry replaceBy) {
 			_config.Updated = DateTime.Now;
 			_config.UpdatedBy = username;
@@ -1126,7 +1097,7 @@
 		public void Handle(ClientMessage.ReplayParkedMessages message) {
 			PersistentSubscription subscription;
 			var key = BuildSubscriptionGroupKey(message.EventStreamId, message.GroupName);
-			Log.Debug("Replaying parked messages for persistent subscription {subscriptionKey} {to}",
+			Log.Debug("Replaying parked messages for persistent subscription {subscriptionKey} {to}", 
 				key,
 				message.StopAt.HasValue ? $" (To: '{message.StopAt.ToString()}')" : " (All)");
 
@@ -1221,12 +1192,12 @@
 								entry.MaxSubscriberCount,
 								entry.NamedConsumerStrategy,
 								ToMessageTimeout(entry.MessageTimeout));
-
+							
 							if (!result) {
 								var key = BuildSubscriptionGroupKey(eventSource.ToString(), entry.Group);
 								Log.Warning("A duplicate persistent subscription: {subscriptionKey} was found in the configuration. Ignoring it.", key);
 							}
-
+							
 						}
 
 						continueWith();
@@ -1278,7 +1249,7 @@
 				["count"] = _subscriptionsById?.Count ?? 0
 			}));
 		}
-
+		
 		public void Handle(MonitoringMessage.GetPersistentSubscriptionStats message) {
 			if (!_started) {
 				message.Envelope.ReplyWith(new MonitoringMessage.GetPersistentSubscriptionStatsCompleted(
@@ -1369,7 +1340,7 @@
 			}
 		}
 
-
+		
 		private TimeSpan ToCheckPointAfterTimeout(int milliseconds) {
 			return milliseconds == 0 ? TimeSpan.MaxValue : TimeSpan.FromMilliseconds(milliseconds);
 		}
