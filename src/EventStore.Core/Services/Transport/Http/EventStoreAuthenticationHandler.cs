// Copyright (c) Kurrent, Inc and/or licensed to Kurrent, Inc under one or more agreements.
// Kurrent, Inc licenses this file to you under the Kurrent License v1 (see LICENSE.md).

using System.Text.Encodings.Web;
using System.Threading.Tasks;
using Microsoft.AspNetCore.Authentication;
using Microsoft.Extensions.Logging.Abstractions;
using Microsoft.Extensions.Options;

namespace EventStore.Core.Services.Transport.Http;

// This runs after Services.Transport.Http.AuthenticationMiddleware runs and makes use of the
// ClaimsPrinciple that it has left in the context.
// todo: figure out why AuthenticationMiddleware is as complicated as it is and whether it
// should be replaced with an AuthenticationHandler (or several)
public class EventStoreAuthenticationHandler(
	IOptionsMonitor<AuthenticationSchemeOptions> options,
	// we could pass the logger through instead of NullLoggerFactory, but we have debug logging
	// on by default, and it will log successes unless we change the level in the config:
	// "EventStore.Core.Services.Transport.Http.EventStoreAuthenticationHandler": "Information"
	// instead we should rationalize the log levels, turn off debug logging, and then pass this through.
	// ILoggerFactory logger,
	UrlEncoder encoder) : AuthenticationHandler<AuthenticationSchemeOptions>(options, NullLoggerFactory.Instance, encoder) {
	protected override Task<AuthenticateResult> HandleAuthenticateAsync() {
		if (!Context.User.Identity!.IsAuthenticated)
			return Task.FromResult(AuthenticateResult.Fail("Not authenticated"));

<<<<<<< HEAD
		var ticket = new AuthenticationTicket(principal: Context.User, authenticationScheme: "es auth");
=======
		var ticket = new AuthenticationTicket(
			principal: Context.User,
			authenticationScheme: "kurrent auth");
>>>>>>> 33d0317a

		return Task.FromResult(AuthenticateResult.Success(ticket));
	}
}<|MERGE_RESOLUTION|>--- conflicted
+++ resolved
@@ -25,13 +25,7 @@
 		if (!Context.User.Identity!.IsAuthenticated)
 			return Task.FromResult(AuthenticateResult.Fail("Not authenticated"));
 
-<<<<<<< HEAD
-		var ticket = new AuthenticationTicket(principal: Context.User, authenticationScheme: "es auth");
-=======
-		var ticket = new AuthenticationTicket(
-			principal: Context.User,
-			authenticationScheme: "kurrent auth");
->>>>>>> 33d0317a
+		var ticket = new AuthenticationTicket(principal: Context.User, authenticationScheme: "kurrent auth");
 
 		return Task.FromResult(AuthenticateResult.Success(ticket));
 	}
