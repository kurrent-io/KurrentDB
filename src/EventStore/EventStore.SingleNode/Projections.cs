﻿// Copyright (c) 2012, Event Store LLP
// All rights reserved.
// 
// Redistribution and use in source and binary forms, with or without
// modification, are permitted provided that the following conditions are
// met:
// 
// Redistributions of source code must retain the above copyright notice,
// this list of conditions and the following disclaimer.
// Redistributions in binary form must reproduce the above copyright
// notice, this list of conditions and the following disclaimer in the
// documentation and/or other materials provided with the distribution.
// Neither the name of the Event Store LLP nor the names of its
// contributors may be used to endorse or promote products derived from
// this software without specific prior written permission
// THIS SOFTWARE IS PROVIDED BY THE COPYRIGHT HOLDERS AND CONTRIBUTORS
// "AS IS" AND ANY EXPRESS OR IMPLIED WARRANTIES, INCLUDING, BUT NOT
// LIMITED TO, THE IMPLIED WARRANTIES OF MERCHANTABILITY AND FITNESS FOR
// A PARTICULAR PURPOSE ARE DISCLAIMED. IN NO EVENT SHALL THE COPYRIGHT
// HOLDER OR CONTRIBUTORS BE LIABLE FOR ANY DIRECT, INDIRECT, INCIDENTAL,
// SPECIAL, EXEMPLARY, OR CONSEQUENTIAL DAMAGES (INCLUDING, BUT NOT
// LIMITED TO, PROCUREMENT OF SUBSTITUTE GOODS OR SERVICES; LOSS OF USE,
// DATA, OR PROFITS; OR BUSINESS INTERRUPTION) HOWEVER CAUSED AND ON ANY
// THEORY OF LIABILITY, WHETHER IN CONTRACT, STRICT LIABILITY, OR TORT
// (INCLUDING NEGLIGENCE OR OTHERWISE) ARISING IN ANY WAY OUT OF THE USE
// OF THIS SOFTWARE, EVEN IF ADVISED OF THE POSSIBILITY OF SUCH DAMAGE.
// 

using System.Collections.Generic;
using System.Linq;
using EventStore.Core.Bus;
using EventStore.Core.Messages;
using EventStore.Core.Messaging;
using EventStore.Core.Services.TimerService;
using EventStore.Core.Services.Transport.Http;
using EventStore.Core.TransactionLog.Chunks;
using EventStore.Projections.Core;
using EventStore.Projections.Core.Messages;
using EventStore.Projections.Core.Messaging;
using EventStore.Projections.Core.Services.Processing;

namespace EventStore.SingleNode
{
    public class Projections  
    {
        private List<QueuedHandler> _coreQueues;
        private readonly int _projectionWorkerThreadCount;

        public Projections(TFChunkDb db, QueuedHandler mainQueue, InMemoryBus mainBus, TimerService timerService, HttpService httpService, int projectionWorkerThreadCount)
        {
            _projectionWorkerThreadCount = projectionWorkerThreadCount;
            SetupMessaging(db, mainQueue, mainBus, timerService, httpService);
        }

        private void SetupMessaging(
            TFChunkDb db, QueuedHandler mainQueue, InMemoryBus mainBus, TimerService timerService,
            HttpService httpService)
        {
            _coreQueues = new List<QueuedHandler>();

            while (_coreQueues.Count < _projectionWorkerThreadCount)
            {
                var coreInputBus = new InMemoryBus("bus");
                var coreQueue = new QueuedHandler(coreInputBus, "ProjectionCoreQueue #" + _coreQueues.Count);
                var projectionNode = new ProjectionWorkerNode(db);
                projectionNode.SetupMessaging(coreInputBus);


                var forwarder = new RequestResponseQueueForwarder(
                    inputQueue: coreQueue, externalRequestQueue: mainQueue);
                // forwarded messages
                projectionNode.CoreOutput.Subscribe<ClientMessage.ReadEvent>(forwarder);
                projectionNode.CoreOutput.Subscribe<ClientMessage.ReadEventsBackwards>(forwarder);
                projectionNode.CoreOutput.Subscribe<ClientMessage.ReadEventsForward>(forwarder);
                projectionNode.CoreOutput.Subscribe<ClientMessage.ReadEventsFromTF>(forwarder);
                projectionNode.CoreOutput.Subscribe<ClientMessage.WriteEvents>(forwarder);
                projectionNode.CoreOutput.Subscribe(Forwarder.Create<ProjectionMessage.Projections.Management.StateReport>(mainQueue));
                projectionNode.CoreOutput.Subscribe(Forwarder.Create<ProjectionMessage.Projections.Management.StatisticsReport>(mainQueue));

                projectionNode.CoreOutput.Subscribe(timerService);


                projectionNode.CoreOutput.Subscribe(Forwarder.Create<Message>(coreQueue)); // forward all

                coreInputBus.Subscribe(new UnwrapEnvelopeHandler());

<<<<<<< HEAD
                _coreQueues.Add(coreQueue);
            }
=======
            _forwarder = new RequestResponseQueueForwarder(inputQueue: _coreQueue, externalRequestQueue: node.MainQueue);
            // forwarded messages
            _projectionNode.CoreOutput.Subscribe<ClientMessage.ReadEvent>(_forwarder);
            _projectionNode.CoreOutput.Subscribe<ClientMessage.ReadStreamEventsBackward>(_forwarder);
            _projectionNode.CoreOutput.Subscribe<ClientMessage.ReadStreamEventsForward>(_forwarder);
            _projectionNode.CoreOutput.Subscribe<ClientMessage.ReadAllEventsForward>(_forwarder);
            _projectionNode.CoreOutput.Subscribe<ClientMessage.WriteEvents>(_forwarder);
            _coreInputBus.Subscribe(new UnwrapEnvelopeHandler());
>>>>>>> f2e21703


            var projectionManagerNode = ProjectionManagerNode.Create(
                db, mainBus, mainQueue, httpService, _coreQueues.Cast<IPublisher>().ToArray());
            projectionManagerNode.SetupMessaging(mainBus);
        }

        public void Start()
        {
            foreach(var queue in _coreQueues)
                queue.Start();
        }
    }
}<|MERGE_RESOLUTION|>--- conflicted
+++ resolved
@@ -70,9 +70,9 @@
                     inputQueue: coreQueue, externalRequestQueue: mainQueue);
                 // forwarded messages
                 projectionNode.CoreOutput.Subscribe<ClientMessage.ReadEvent>(forwarder);
-                projectionNode.CoreOutput.Subscribe<ClientMessage.ReadEventsBackwards>(forwarder);
-                projectionNode.CoreOutput.Subscribe<ClientMessage.ReadEventsForward>(forwarder);
-                projectionNode.CoreOutput.Subscribe<ClientMessage.ReadEventsFromTF>(forwarder);
+                projectionNode.CoreOutput.Subscribe<ClientMessage.ReadStreamEventsBackward>(forwarder);
+                projectionNode.CoreOutput.Subscribe<ClientMessage.ReadStreamEventsForward>(forwarder);
+                projectionNode.CoreOutput.Subscribe<ClientMessage.ReadAllEventsForward>(forwarder);
                 projectionNode.CoreOutput.Subscribe<ClientMessage.WriteEvents>(forwarder);
                 projectionNode.CoreOutput.Subscribe(Forwarder.Create<ProjectionMessage.Projections.Management.StateReport>(mainQueue));
                 projectionNode.CoreOutput.Subscribe(Forwarder.Create<ProjectionMessage.Projections.Management.StatisticsReport>(mainQueue));
@@ -84,19 +84,8 @@
 
                 coreInputBus.Subscribe(new UnwrapEnvelopeHandler());
 
-<<<<<<< HEAD
                 _coreQueues.Add(coreQueue);
             }
-=======
-            _forwarder = new RequestResponseQueueForwarder(inputQueue: _coreQueue, externalRequestQueue: node.MainQueue);
-            // forwarded messages
-            _projectionNode.CoreOutput.Subscribe<ClientMessage.ReadEvent>(_forwarder);
-            _projectionNode.CoreOutput.Subscribe<ClientMessage.ReadStreamEventsBackward>(_forwarder);
-            _projectionNode.CoreOutput.Subscribe<ClientMessage.ReadStreamEventsForward>(_forwarder);
-            _projectionNode.CoreOutput.Subscribe<ClientMessage.ReadAllEventsForward>(_forwarder);
-            _projectionNode.CoreOutput.Subscribe<ClientMessage.WriteEvents>(_forwarder);
-            _coreInputBus.Subscribe(new UnwrapEnvelopeHandler());
->>>>>>> f2e21703
 
 
             var projectionManagerNode = ProjectionManagerNode.Create(
