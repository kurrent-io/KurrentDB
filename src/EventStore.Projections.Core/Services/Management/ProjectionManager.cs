--- conflicted
+++ resolved
@@ -16,7 +16,6 @@
 using EventStore.Projections.Core.Services.Processing;
 using EventStore.Projections.Core.Standard;
 using EventStore.Projections.Core.Common;
-using EventStore.Projections.Core.Metrics;
 using ILogger = Serilog.ILogger;
 using OperationResult = EventStore.Core.Messages.OperationResult;
 
@@ -106,15 +105,7 @@
 
 		private readonly IODispatcher _ioDispatcher;
 
-<<<<<<< HEAD
-		private readonly int _defaultProjectionExecutionTimeout;
-
-=======
->>>>>>> 52a9b498
 		private Guid _instanceCorrelationId = Guid.Empty;
-		private IProjectionTracker _projectionTracker;
-		private readonly TimeSpan _interval = TimeSpan.FromMilliseconds(2000);
-		private readonly TimerMessage.Schedule _getStats;
 
 		public ProjectionManager(
 			IPublisher inputQueue,
@@ -124,12 +115,7 @@
 			ProjectionType runProjections,
 			IODispatcher ioDispatcher,
 			TimeSpan projectionQueryExpiry,
-<<<<<<< HEAD
-			IProjectionTracker projectionTracker,
-			bool initializeSystemProjections = true, int defaultProjectionExecutionTimeout = ClusterVNodeOptions.ProjectionOptions.DefaultProjectionExecutionTimeout) {
-=======
 			bool initializeSystemProjections = true) {
->>>>>>> 52a9b498
 			if (inputQueue == null) throw new ArgumentNullException("inputQueue");
 			if (publisher == null) throw new ArgumentNullException("publisher");
 			if (queueMap == null) throw new ArgumentNullException("queueMap");
@@ -145,7 +131,6 @@
 			_initializeSystemProjections = initializeSystemProjections;
 			_ioDispatcher = ioDispatcher;
 			_projectionsQueryExpiry = projectionQueryExpiry;
-			_projectionTracker = projectionTracker;
 
 			_writeDispatcher =
 				new RequestResponseDispatcher<ClientMessage.WriteEvents, ClientMessage.WriteEventsCompleted>(
@@ -190,19 +175,6 @@
 						v => v.CorrelationId,
 						v => v.CorrelationId,
 						new PublishEnvelope(_inputQueue));
-<<<<<<< HEAD
-			_defaultProjectionExecutionTimeout = defaultProjectionExecutionTimeout;
-			_getStats = TimerMessage.Schedule.Create(_interval, new PublishEnvelope(_inputQueue),
-				new ProjectionManagementMessage.Command.GetStatistics(new CallbackEnvelope(PushStatsToProjectionTracker), ProjectionMode.AllNonTransient, null, true));
-		}
-
-		private void PushStatsToProjectionTracker(Message message) {
-			if (message is ProjectionManagementMessage.Statistics stats) {
-				_projectionTracker.OnNewStats(stats.Projections);
-			}
-			_publisher.Publish(_getStats);
-=======
->>>>>>> 52a9b498
 		}
 
 		public void Handle(ProjectionSubsystemMessage.StartComponents message) {
@@ -211,16 +183,15 @@
 					message.InstanceCorrelationId);
 				return;
 			}
-
+			
 			_instanceCorrelationId = message.InstanceCorrelationId;
 			_logger.Debug("PROJECTIONS: Starting Projections Manager. Correlation: {correlation}", _instanceCorrelationId);
-
+			
 			_started = true;
 			if (_runProjections >= ProjectionType.System)
 				StartExistingProjections(
 					() => {
 						_projectionsStarted = true;
-						_publisher.Publish(_getStats);
 						ScheduleExpire();
 					});
 			_publisher.Publish(new ProjectionSubsystemMessage.ComponentStarted(ServiceName, _instanceCorrelationId));
@@ -232,7 +203,7 @@
 					message.InstanceCorrelationId);
 				return;
 			}
-
+			
 			if (_instanceCorrelationId != message.InstanceCorrelationId) {
 				_logger.Debug("PROJECTIONS: Projection Manager received stop request for incorrect correlation id." +
 				              "Current: {correlationId}. Requested: {requestedCorrelationId}", _instanceCorrelationId, message.InstanceCorrelationId);
@@ -255,12 +226,12 @@
 		private void Stop() {
 			_started = false;
 			_projectionsStarted = false;
-			_ioDispatcher.StartDraining(() =>
+			_ioDispatcher.StartDraining(() => 
 				_publisher.Publish(new ProjectionSubsystemMessage.IODispatcherDrained(ServiceName)));
 
 			_projections.Clear();
 			_projectionsMap.Clear();
-
+			
 			_publisher.Publish(new ProjectionSubsystemMessage.ComponentStopped(ServiceName, _instanceCorrelationId));
 		}
 
@@ -282,7 +253,7 @@
 						{message.Name, new PendingProjection(expectedVersion + 1, message)}
 					};
 					if (!ValidateProjections(pendingProjections.Values.ToArray(), message)) return;
-
+						
 					PostNewProjections(pendingProjections, expectedVersion, message.Envelope);
 				}
 			}
@@ -303,7 +274,7 @@
 			} else {
 				var expectedVersion = _projectionsRegistrationExpectedVersion;
 				var pendingProjections = new Dictionary<string, PendingProjection>();
-
+			
 				var projectionId = expectedVersion + 1;
 				foreach (var projection in message.Projections) {
 					pendingProjections.Add(projection.Name, new PendingProjection(projectionId, projection));
@@ -315,12 +286,12 @@
 				PostNewProjections(pendingProjections, expectedVersion, message.Envelope);
 			}
 		}
-
+		
 		private bool ValidateProjections(
 			PendingProjection[] projections,
 			ProjectionManagementMessage.Command.ControlMessage message) {
 			var duplicateNames = new List<string>();
-
+			
 			foreach (var projection in projections) {
 				if (!ProjectionManagementMessage.RunAs.ValidateRunAs(
 						projection.Mode,
@@ -328,7 +299,7 @@
 						null,
 						message,
 						replace: projection.EnableRunAs)) {
-
+					
 					_logger.Information("PROJECTIONS: Projections batch rejected due to invalid RunAs");
 					message.Envelope.ReplyWith(
 						new ProjectionManagementMessage.OperationFailed("Invalid RunAs"));
@@ -339,8 +310,8 @@
 					message.Envelope.ReplyWith(
 						new ProjectionManagementMessage.OperationFailed("Projection name is required"));
 					return false;
-				}
-
+				} 
+				
 				if (_projectionsRegistrationState.Contains(projection.Name)) {
 					duplicateNames.Add(projection.Name);
 				}
@@ -512,7 +483,6 @@
 				else
 					message.Envelope.ReplyWith(
 						new ProjectionManagementMessage.Statistics(new[] {projection.GetStatistics()}));
-
 			} else {
 				var statuses = (from projectionNameValue in _projections
 					let projection = projectionNameValue.Value
@@ -956,12 +926,12 @@
 				m => ReadProjectionPossibleStreamCompleted
 					(m, initializer, replyEnvelope));
 		}
-
+		
 		private void PostNewProjections
 			(IDictionary<string, PendingProjection> newProjections, long expectedVersion, IEnvelope replyEnvelope) {
 			var corrId = Guid.NewGuid();
 			var events = new List<Event>();
-
+			
 			foreach (var projection in newProjections.Values) {
 				if (projection.Mode >= ProjectionMode.OneTime) {
 					var eventId = Guid.NewGuid();
@@ -995,7 +965,7 @@
 					(m, writeEvents, newProjections, replyEnvelope));
 		}
 
-
+		
 		private void WriteNewProjectionsCompleted(ClientMessage.WriteEventsCompleted completed,
 			ClientMessage.WriteEvents write,
 			IDictionary<string, PendingProjection> newProjections,
@@ -1005,7 +975,7 @@
 			if (completed.Result == OperationResult.Success) {
 				foreach (var name in newProjections.Keys)
 					_projectionsRegistrationState.Add(name);
-
+				
 				_projectionsRegistrationExpectedVersion = completed.LastEventNumber;
 				StartNewlyRegisteredProjections(newProjections, OnProjectionsRegistrationCaughtUp, envelope);
 				return;
@@ -1016,7 +986,7 @@
 				ProjectionNamesBuilder.ProjectionsRegistrationStream,
 				newProjections.Keys,
 				Enum.GetName(typeof(OperationResult), completed.Result));
-
+			
 			if (completed.Result == OperationResult.ForwardTimeout ||
 				completed.Result == OperationResult.PrepareTimeout ||
 				completed.Result == OperationResult.CommitTimeout) {
@@ -1098,8 +1068,7 @@
 
 			try {
 				int queueIndex = GetNextWorkerIndex();
-				initializer.
-					CreateAndInitializeNewProjection(this, Guid.NewGuid(), _workers[queueIndex],
+				initializer.CreateAndInitializeNewProjection(this, Guid.NewGuid(), _workers[queueIndex],
 					version: version);
 			} catch (Exception ex) {
 				replyEnvelope.ReplyWith(new ProjectionManagementMessage.OperationFailed(ex.Message));
@@ -1285,11 +1254,6 @@
 			public bool EnableRunAs { get; }
 			public bool TrackEmittedStreams { get; }
 			public long ProjectionId { get; }
-<<<<<<< HEAD
-
-			public int DefaultProjectionExecutionTimeout { get; }
-=======
->>>>>>> 52a9b498
 
 			public PendingProjection(
 				long projectionId, ProjectionMode mode, SerializedRunAs runAs, string name, string handlerType, string query,
