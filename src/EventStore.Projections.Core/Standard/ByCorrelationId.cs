--- conflicted
+++ resolved
@@ -74,16 +74,13 @@
 			newState = null;
 			if (data.EventStreamId != data.PositionStreamId)
 				return false;
-<<<<<<< HEAD
+      
 			if (data.EventType == SystemEventTypes.LinkTo)
 				return false;
-			
-=======
-
+      
 			if (data.Metadata == null)
 				return false;
 
->>>>>>> 6e18c52b
 			JObject metadata = null;
 
 			try {
