--- conflicted
+++ resolved
@@ -47,7 +47,8 @@
                 });
         });
 
-        services.AddSingleton<Func<SystemConsumerBuilder>>(ctx => { var publisher      = ctx.GetRequiredService<IPublisher>();
+        services.AddSingleton<Func<SystemConsumerBuilder>>(ctx => {
+            var publisher      = ctx.GetRequiredService<IPublisher>();
             var loggerFactory  = ctx.GetRequiredService<ILoggerFactory>();
             var schemaRegistry = ctx.GetRequiredService<SchemaRegistry>();
 
@@ -96,12 +97,7 @@
         });
 
         services.AddSingleton<IConnectorValidator, SystemConnectorsValidation>();
-<<<<<<< HEAD
-        services.AddSingleton<ISystemConnectorFactory, SystemConnectorsFactory>();
-
-=======
         // services.AddSingleton<IConnectorFactory, SystemConnectorsFactory>();
->>>>>>> b43a0409
         services.AddSingleton<Func<GrpcProducerBuilder>>(ctx => {
             var loggerFactory  = ctx.GetRequiredService<ILoggerFactory>();
             var schemaRegistry = ctx.GetRequiredService<SchemaRegistry>();
