using System;
using System.Collections.Generic;
using System.IO;
using System.Linq;
using System.Net.Security;
using System.Security.Authentication;
using System.Security.Cryptography.X509Certificates;
using System.Threading;
using System.Threading.Tasks;
using EventStore.Common.Exceptions;
using EventStore.Common.Log;
using EventStore.Common.Utils;
using EventStore.Core.Services.Transport.Http;
using EventStore.Core.Certificates;
using EventStore.Core;
using Microsoft.AspNetCore.Hosting;
using Microsoft.AspNetCore.Server.Kestrel.Core;
using Microsoft.Extensions.Configuration;
using Microsoft.Extensions.DependencyInjection;
using Microsoft.Extensions.Hosting;
using Serilog;
using System.Runtime;
using EventStore.Common.DevCertificates;
using EventStore.Core.Configuration;
using Serilog.Events;
using RuntimeInformation = System.Runtime.RuntimeInformation;

namespace EventStore.ClusterNode {
	internal static class Program {
		public static async Task<int> Main(string[] args) {
			var configuration = EventStoreConfiguration.Build(args);

			ThreadPool.SetMaxThreads(1000, 1000);
			var exitCodeSource = new TaskCompletionSource<int>();
			var cts = new CancellationTokenSource();

			Log.Logger = EventStoreLoggerConfiguration.ConsoleLog;
			try {
				var options = ClusterVNodeOptions.FromConfiguration(configuration);

				var logsDirectory = string.IsNullOrWhiteSpace(options.Logging.Log)
					? Locations.DefaultLogDirectory
					: options.Logging.Log;

				EventStoreLoggerConfiguration.Initialize(logsDirectory, options.GetComponentName(),
					options.Logging.LogConsoleFormat,
					options.Logging.LogFileSize,
					options.Logging.LogFileInterval,
					options.Logging.LogFileRetentionCount,
					options.Logging.DisableLogFile,
					options.Logging.LogConfig);

				if (options.Application.Help) {
					await Console.Out.WriteLineAsync(ClusterVNodeOptions.HelpText);
					return 0;
				}

				if (options.Application.Version) {
					await Console.Out.WriteLineAsync(VersionInfo.Text);
					return 0;
				}

				if (options.DevMode.RemoveDevCerts) {
					Log.Information("Removing EventStoreDB dev certs.");
					CertificateManager.Instance.CleanupHttpsCertificates();
					Log.Information("Dev certs removed. Exiting.");
					return 0;
				}

				Log.Information(
                    "{description,-25} {version} {edition} ({buildId}/{commitSha}, {timestamp})", "ES VERSION:",
					VersionInfo.Version, VersionInfo.Edition, VersionInfo.BuildId, VersionInfo.CommitSha, VersionInfo.Timestamp
                );

				Log.Information("{description,-25} {osArchitecture} ", "OS ARCHITECTURE:", System.Runtime.InteropServices.RuntimeInformation.OSArchitecture);
				Log.Information("{description,-25} {osFlavor} ({osVersion})", "OS:", RuntimeInformation.OsPlatform, Environment.OSVersion);
				Log.Information("{description,-25} {osRuntimeVersion} ({architecture}-bit)", "RUNTIME:", RuntimeInformation.RuntimeVersion, RuntimeInformation.RuntimeMode);
				Log.Information("{description,-25} {maxGeneration} IsServerGC: {isServerGC} Latency Mode: {latencyMode}", "GC:",
					GC.MaxGeneration == 0 ? "NON-GENERATION (PROBABLY BOEHM)" : $"{GC.MaxGeneration + 1} GENERATIONS",
					GCSettings.IsServerGC,
					GCSettings.LatencyMode);
				Log.Information("{description,-25} {logsDirectory}", "LOGS:", logsDirectory);
				Log.Information(options.DumpOptions());

				var level = options.Application.AllowUnknownOptions
					? LogEventLevel.Warning
					: LogEventLevel.Fatal;

				foreach (var (option, suggestion) in options.Unknown.Options) {
					if (string.IsNullOrEmpty(suggestion)) {
						Log.Write(level, "The option {option} is not a known option.", option);
					} else {
						Log.Write(level, "The option {option} is not a known option. Did you mean {suggestion}?", option, suggestion);
					}
				}

				if (options.UnknownOptionsDetected && !options.Application.AllowUnknownOptions) {
					Log.Fatal(
						$"Found unknown options. To continue anyway, set {nameof(ClusterVNodeOptions.ApplicationOptions.AllowUnknownOptions)} to true.");
					Log.Information("Use the --help option in the command line to see the full list of EventStoreDB configuration options.");
					return 1;
				}

				CertificateProvider certificateProvider;
				if (options.DevMode.Dev) {
					Log.Information("Dev mode is enabled.");
					Log.Warning(
						"\n==============================================================================================================\n" +
						"DEV MODE IS ON. THIS MODE IS *NOT* RECOMMENDED FOR PRODUCTION USE.\n" +
						"DEV MODE WILL GENERATE AND TRUST DEV CERTIFICATES FOR RUNNING A SINGLE SECURE NODE ON LOCALHOST.\n" +
						"==============================================================================================================\n");
					var manager = CertificateManager.Instance;
					var result = manager.EnsureDevelopmentCertificate(DateTimeOffset.UtcNow, DateTimeOffset.UtcNow.AddMonths(1));
					if (result is not (EnsureCertificateResult.Succeeded or EnsureCertificateResult.ValidCertificatePresent)) {
						Log.Fatal("Could not ensure dev certificate is available. Reason: {result}", result);
						return 1;
					}

					var userCerts = manager.ListCertificates(StoreName.My, StoreLocation.CurrentUser, true);
					var machineCerts = manager.ListCertificates(StoreName.My, StoreLocation.LocalMachine, true);
					var certs = userCerts.Concat(machineCerts).ToList();

					if (!certs.Any()) {
						Log.Fatal("Could not create dev certificate.");
						return 1;
					}
					if (!manager.IsTrusted(certs[0]) && RuntimeInformation.IsWindows) {
						Log.Information("Dev certificate {cert} is not trusted. Adding it to the trusted store.", certs[0]);
						manager.TrustCertificate(certs[0]);
					} else {
						Log.Warning("Automatically trusting dev certs is only supported on Windows.\n" +
									"Please trust certificate {cert} if it's not trusted already.", certs[0]);
					}

					Log.Information("Running in dev mode using certificate '{cert}'", certs[0]);
					certificateProvider = new DevCertificateProvider(certs[0]);
				} else {
					certificateProvider = new OptionsCertificateProvider();
				}

				var deprecationWarnings = options.GetDeprecationWarnings();
				if (deprecationWarnings != null) {
					Log.Warning($"DEPRECATED{Environment.NewLine}{deprecationWarnings}");
				}

				if (!ClusterVNodeOptionsValidator.ValidateForStartup(options)) {
					return 1;
				}

				if (options.Application.Insecure) {
					Log.Warning(
						"\n==============================================================================================================\n" +
						"INSECURE MODE IS ON. THIS MODE IS *NOT* RECOMMENDED FOR PRODUCTION USE.\n" +
						"INSECURE MODE WILL DISABLE ALL AUTHENTICATION, AUTHORIZATION AND TRANSPORT SECURITY FOR ALL CLIENTS AND NODES.\n" +
						"==============================================================================================================\n");
				}

				if (options.Application.WhatIf) {
					return 0;
				}

				Application.RegisterExitAction(code => {
					// add a small delay to allow the host to start up in case there's a premature shutdown
					cts.CancelAfter(TimeSpan.FromSeconds(1));
					exitCodeSource.SetResult(code);
				});

				Console.CancelKeyPress += delegate {
					Application.Exit(0, "Cancelled.");
				};

				using (var hostedService = new ClusterVNodeHostedService(options, certificateProvider, configuration)) {
					using var signal = new ManualResetEventSlim(false);
					_ = Run(hostedService, signal);
					// ReSharper disable MethodSupportsCancellation
					signal.Wait();
					// ReSharper restore MethodSupportsCancellation
				}

				return await exitCodeSource.Task;

				async Task Run(ClusterVNodeHostedService hostedService, ManualResetEventSlim signal) {
					try {
						await new HostBuilder()
							.ConfigureHostConfiguration(builder => builder.AddEnvironmentVariables("DOTNET_").AddCommandLine(args))
							.ConfigureAppConfiguration(builder => builder.AddConfiguration(configuration))
							.ConfigureLogging(logging => logging.AddSerilog())
<<<<<<< HEAD
							.ConfigureServices(services => services
								.Configure<KestrelServerOptions>(configuration.GetSection("Kestrel"))
								.Configure<HostOptions>(x => x.ShutdownTimeout = TimeSpan.FromSeconds(5))
							)
=======
							.ConfigureServices(services => services.Configure<KestrelServerOptions>(
								EventStoreKestrelConfiguration.GetConfiguration()))
							.ConfigureServices(services => services.Configure<MetricsConfiguration>(metricsConfiguration))
							.ConfigureServices(services => services.Configure<HostOptions>(
							 	opts => opts.ShutdownTimeout = TimeSpan.FromSeconds(5)))
>>>>>>> 52a9b498
							.ConfigureWebHostDefaults(builder => builder
								.UseKestrel(server => {
									server.Limits.Http2.KeepAlivePingDelay =
										TimeSpan.FromMilliseconds(options.Grpc.KeepAliveInterval);
									server.Limits.Http2.KeepAlivePingTimeout =
										TimeSpan.FromMilliseconds(options.Grpc.KeepAliveTimeout);
									server.Listen(options.Interface.NodeIp, options.Interface.NodePort, listenOptions =>
										ConfigureHttpOptions(listenOptions, hostedService, useHttps: !hostedService.Node.DisableHttps));

									if (hostedService.Node.EnableUnixSocket)
										TryListenOnUnixSocket(hostedService, server);
								})
								.ConfigureServices(services => hostedService.Node.Startup.ConfigureServices(services))
								.Configure(hostedService.Node.Startup.Configure)
							)
							// Order is important, configure IHostedService after the WebHost to make the sure
							// ClusterVNodeHostedService and the subsystems are started after configuration is finished.
							// Allows the subsystems to resolve dependencies out of the DI in Configure() before being started.
							// Later it may be possible to use constructor injection instead if it fits with the bootstrapping strategy.
							.ConfigureServices(services => services.AddSingleton<IHostedService>(hostedService))
							.RunConsoleAsync(x => x.SuppressStatusMessages = true, cts.Token);

						exitCodeSource.TrySetResult(0);
					} catch (Exception ex) {
						Log.Fatal("Error occurred during setup: {e}", ex);
						exitCodeSource.TrySetResult(1);
					} finally {
						signal.Set();
					}
				}

			} catch (InvalidConfigurationException ex) {
				Log.Fatal("Invalid Configuration: " + ex.Message);
				return 1;
			}
			catch (Exception ex) {
				Log.Fatal(ex, "Host terminated unexpectedly.");
				return 1;
			} finally {
				await Log.CloseAndFlushAsync();
			}
		}

		private static void ConfigureHttpOptions(ListenOptions listenOptions, ClusterVNodeHostedService hostedService, bool useHttps) {
			if (useHttps)
				listenOptions.UseHttps(CreateServerOptionsSelectionCallback(hostedService), null);
			else
				listenOptions.Use(next =>
					new ClearTextHttpMultiplexingMiddleware(next).OnConnectAsync);
		}

		private static void TryListenOnUnixSocket(ClusterVNodeHostedService hostedService, KestrelServerOptions server) {
			if (hostedService.Node.Db.Config.InMemDb) {
				Log.Information("Not listening on a UNIX domain socket since the database is running in memory.");
				return;
			}

			if (!RuntimeInformation.IsLinux && !OperatingSystem.IsWindowsVersionAtLeast(10, 0, 17063)) {
				Log.Error("Not listening on a UNIX domain socket since it is not supported by the operating system.");
				return;
			}

			try {
				var unixSocket = Path.GetFullPath(Path.Combine(hostedService.Node.Db.Config.Path, "eventstore.sock"));

				if (File.Exists(unixSocket)) {
					try {
						File.Delete(unixSocket);
						Log.Information("Cleaned up stale UNIX domain socket: {unixSocket}", unixSocket);
					} catch (Exception ex) {
						Log.Error(ex, "Failed to clean up stale UNIX domain socket: {unixSocket}. Please delete the file manually.", unixSocket);
						throw;
					}
				}

				server.ListenUnixSocket(unixSocket, listenOptions => {
					listenOptions.Use(next => new UnixSocketConnectionMiddleware(next).OnConnectAsync);
					ConfigureHttpOptions(listenOptions, hostedService, useHttps: false);
				});
				Log.Information("Listening on UNIX domain socket: {unixSocket}", unixSocket);
			} catch (Exception ex) {
				Log.Error(ex, "Failed to listen on UNIX domain socket.");
				throw;
			}
		}

		private static ServerOptionsSelectionCallback CreateServerOptionsSelectionCallback(ClusterVNodeHostedService hostedService) {
			return ((_, _, _, _) => {
				var serverOptions = new SslServerAuthenticationOptions {
					ServerCertificateContext = SslStreamCertificateContext.Create(
						hostedService.Node.CertificateSelector(),
						hostedService.Node.IntermediateCertificatesSelector(),
						offline: true),
					ClientCertificateRequired = true, // request a client certificate but it's not necessary for the client to supply one
					RemoteCertificateValidationCallback = (_, certificate, chain, sslPolicyErrors) => {
						if(certificate == null) // not necessary to have a client certificate
							return true;

						var (isValid, error) =
							hostedService.Node.InternalClientCertificateValidator(
								certificate,
								chain,
								sslPolicyErrors);
						if (!isValid && error != null) {
							Log.Error("Client certificate validation error: {e}", error);
						}

						return isValid;
					},
					CertificateRevocationCheckMode = X509RevocationMode.NoCheck,
					EnabledSslProtocols = SslProtocols.None, // let the OS choose a secure TLS protocol
					ApplicationProtocols = new List<SslApplicationProtocol> {
						SslApplicationProtocol.Http2,
						SslApplicationProtocol.Http11
					},
					AllowRenegotiation = false
				};

				return ValueTask.FromResult(serverOptions);
			});
		}
	}
}<|MERGE_RESOLUTION|>--- conflicted
+++ resolved
@@ -3,10 +3,12 @@
 using System.IO;
 using System.Linq;
 using System.Net.Security;
+using System.Runtime.InteropServices;
 using System.Security.Authentication;
 using System.Security.Cryptography.X509Certificates;
 using System.Threading;
 using System.Threading.Tasks;
+using EventStore.Common.Configuration;
 using EventStore.Common.Exceptions;
 using EventStore.Common.Log;
 using EventStore.Common.Utils;
@@ -21,34 +23,28 @@
 using Serilog;
 using System.Runtime;
 using EventStore.Common.DevCertificates;
-using EventStore.Core.Configuration;
 using Serilog.Events;
-using RuntimeInformation = System.Runtime.RuntimeInformation;
 
 namespace EventStore.ClusterNode {
 	internal static class Program {
 		public static async Task<int> Main(string[] args) {
-			var configuration = EventStoreConfiguration.Build(args);
-
 			ThreadPool.SetMaxThreads(1000, 1000);
 			var exitCodeSource = new TaskCompletionSource<int>();
 			var cts = new CancellationTokenSource();
 
 			Log.Logger = EventStoreLoggerConfiguration.ConsoleLog;
 			try {
-				var options = ClusterVNodeOptions.FromConfiguration(configuration);
-
-				var logsDirectory = string.IsNullOrWhiteSpace(options.Logging.Log)
+				var options = ClusterVNodeOptions.FromConfiguration(args, Environment.GetEnvironmentVariables());
+				var logsDirectory = string.IsNullOrWhiteSpace(options.Log.Log)
 					? Locations.DefaultLogDirectory
-					: options.Logging.Log;
-
+					: options.Log.Log;
 				EventStoreLoggerConfiguration.Initialize(logsDirectory, options.GetComponentName(),
-					options.Logging.LogConsoleFormat,
-					options.Logging.LogFileSize,
-					options.Logging.LogFileInterval,
-					options.Logging.LogFileRetentionCount,
-					options.Logging.DisableLogFile,
-					options.Logging.LogConfig);
+					options.Log.LogConsoleFormat,
+					options.Log.LogFileSize,
+					options.Log.LogFileInterval,
+					options.Log.LogFileRetentionCount,
+					options.Log.DisableLogFile,
+					options.Log.LogConfig);
 
 				if (options.Application.Help) {
 					await Console.Out.WriteLineAsync(ClusterVNodeOptions.HelpText);
@@ -62,23 +58,26 @@
 
 				if (options.DevMode.RemoveDevCerts) {
 					Log.Information("Removing EventStoreDB dev certs.");
-					CertificateManager.Instance.CleanupHttpsCertificates();
+					Common.DevCertificates.CertificateManager.Instance.CleanupHttpsCertificates();
 					Log.Information("Dev certs removed. Exiting.");
 					return 0;
 				}
 
-				Log.Information(
-                    "{description,-25} {version} {edition} ({buildId}/{commitSha}, {timestamp})", "ES VERSION:",
-					VersionInfo.Version, VersionInfo.Edition, VersionInfo.BuildId, VersionInfo.CommitSha, VersionInfo.Timestamp
-                );
-
-				Log.Information("{description,-25} {osArchitecture} ", "OS ARCHITECTURE:", System.Runtime.InteropServices.RuntimeInformation.OSArchitecture);
-				Log.Information("{description,-25} {osFlavor} ({osVersion})", "OS:", RuntimeInformation.OsPlatform, Environment.OSVersion);
-				Log.Information("{description,-25} {osRuntimeVersion} ({architecture}-bit)", "RUNTIME:", RuntimeInformation.RuntimeVersion, RuntimeInformation.RuntimeMode);
-				Log.Information("{description,-25} {maxGeneration} IsServerGC: {isServerGC} Latency Mode: {latencyMode}", "GC:",
-					GC.MaxGeneration == 0 ? "NON-GENERATION (PROBABLY BOEHM)" : $"{GC.MaxGeneration + 1} GENERATIONS",
-					GCSettings.IsServerGC,
-					GCSettings.LatencyMode);
+				Log.Information("\n{description,-25} {version} ({branch}/{hashtag}, {timestamp})", "ES VERSION:",
+					VersionInfo.Version, VersionInfo.Tag, VersionInfo.Hashtag, VersionInfo.Timestamp);
+				Log.Information("{description,-25} {osArchitecture} ", "OS ARCHITECTURE:",
+					RuntimeInformation.OSArchitecture);
+				Log.Information("{description,-25} {osFlavor} ({osVersion})", "OS:", OS.OsFlavor,
+					Environment.OSVersion);
+				Log.Information("{description,-25} {osRuntimeVersion} ({architecture}-bit)", "RUNTIME:",
+					OS.GetRuntimeVersion(),
+					Marshal.SizeOf(typeof(IntPtr)) * 8);
+				Log.Information("{description,-25} {maxGeneration} {isServerGC} {latencyMode}", "GC:",
+					GC.MaxGeneration == 0
+						? "NON-GENERATION (PROBABLY BOEHM)"
+						: $"{GC.MaxGeneration + 1} GENERATIONS",
+					$"IsServerGC: {GCSettings.IsServerGC}",
+					$"Latency Mode: {GCSettings.LatencyMode}");
 				Log.Information("{description,-25} {logsDirectory}", "LOGS:", logsDirectory);
 				Log.Information(options.DumpOptions());
 
@@ -88,13 +87,13 @@
 
 				foreach (var (option, suggestion) in options.Unknown.Options) {
 					if (string.IsNullOrEmpty(suggestion)) {
-						Log.Write(level, "The option {option} is not a known option.", option);
+						Log.Write(level, "The option {option} is not a known option.", option);	
 					} else {
 						Log.Write(level, "The option {option} is not a known option. Did you mean {suggestion}?", option, suggestion);
 					}
 				}
 
-				if (options.UnknownOptionsDetected && !options.Application.AllowUnknownOptions) {
+				if (options.Unknown.Options.Any() && !options.Application.AllowUnknownOptions) {
 					Log.Fatal(
 						$"Found unknown options. To continue anyway, set {nameof(ClusterVNodeOptions.ApplicationOptions.AllowUnknownOptions)} to true.");
 					Log.Information("Use the --help option in the command line to see the full list of EventStoreDB configuration options.");
@@ -124,7 +123,7 @@
 						Log.Fatal("Could not create dev certificate.");
 						return 1;
 					}
-					if (!manager.IsTrusted(certs[0]) && RuntimeInformation.IsWindows) {
+					if (!manager.IsTrusted(certs[0]) && OperatingSystem.IsWindows()) {
 						Log.Information("Dev certificate {cert} is not trusted. Adding it to the trusted store.", certs[0]);
 						manager.TrustCertificate(certs[0]);
 					} else {
@@ -143,7 +142,7 @@
 					Log.Warning($"DEPRECATED{Environment.NewLine}{deprecationWarnings}");
 				}
 
-				if (!ClusterVNodeOptionsValidator.ValidateForStartup(options)) {
+				if (!ClusterVNodeOptionsValidator.ValdiateForStartup(options)) {
 					return 1;
 				}
 
@@ -154,14 +153,13 @@
 						"INSECURE MODE WILL DISABLE ALL AUTHENTICATION, AUTHORIZATION AND TRANSPORT SECURITY FOR ALL CLIENTS AND NODES.\n" +
 						"==============================================================================================================\n");
 				}
-
+				
 				if (options.Application.WhatIf) {
 					return 0;
 				}
 
 				Application.RegisterExitAction(code => {
-					// add a small delay to allow the host to start up in case there's a premature shutdown
-					cts.CancelAfter(TimeSpan.FromSeconds(1));
+					cts.Cancel();
 					exitCodeSource.SetResult(code);
 				});
 
@@ -169,7 +167,8 @@
 					Application.Exit(0, "Cancelled.");
 				};
 
-				using (var hostedService = new ClusterVNodeHostedService(options, certificateProvider, configuration)) {
+				var metricsConfiguration = MetricsConfiguration.FromFile();
+				using (var hostedService = new ClusterVNodeHostedService(options, certificateProvider, metricsConfiguration.Get<MetricsConfiguration>())) {
 					using var signal = new ManualResetEventSlim(false);
 					_ = Run(hostedService, signal);
 					// ReSharper disable MethodSupportsCancellation
@@ -182,21 +181,17 @@
 				async Task Run(ClusterVNodeHostedService hostedService, ManualResetEventSlim signal) {
 					try {
 						await new HostBuilder()
-							.ConfigureHostConfiguration(builder => builder.AddEnvironmentVariables("DOTNET_").AddCommandLine(args))
-							.ConfigureAppConfiguration(builder => builder.AddConfiguration(configuration))
+							.ConfigureHostConfiguration(builder =>
+								builder.AddEnvironmentVariables("DOTNET_").AddCommandLine(args))
+							.ConfigureAppConfiguration(builder =>
+								builder.AddEnvironmentVariables().AddCommandLine(args))
+							.ConfigureServices(services => services.AddSingleton<IHostedService>(hostedService))
 							.ConfigureLogging(logging => logging.AddSerilog())
-<<<<<<< HEAD
-							.ConfigureServices(services => services
-								.Configure<KestrelServerOptions>(configuration.GetSection("Kestrel"))
-								.Configure<HostOptions>(x => x.ShutdownTimeout = TimeSpan.FromSeconds(5))
-							)
-=======
 							.ConfigureServices(services => services.Configure<KestrelServerOptions>(
 								EventStoreKestrelConfiguration.GetConfiguration()))
 							.ConfigureServices(services => services.Configure<MetricsConfiguration>(metricsConfiguration))
 							.ConfigureServices(services => services.Configure<HostOptions>(
 							 	opts => opts.ShutdownTimeout = TimeSpan.FromSeconds(5)))
->>>>>>> 52a9b498
 							.ConfigureWebHostDefaults(builder => builder
 								.UseKestrel(server => {
 									server.Limits.Http2.KeepAlivePingDelay =
@@ -210,14 +205,8 @@
 										TryListenOnUnixSocket(hostedService, server);
 								})
 								.ConfigureServices(services => hostedService.Node.Startup.ConfigureServices(services))
-								.Configure(hostedService.Node.Startup.Configure)
-							)
-							// Order is important, configure IHostedService after the WebHost to make the sure
-							// ClusterVNodeHostedService and the subsystems are started after configuration is finished.
-							// Allows the subsystems to resolve dependencies out of the DI in Configure() before being started.
-							// Later it may be possible to use constructor injection instead if it fits with the bootstrapping strategy.
-							.ConfigureServices(services => services.AddSingleton<IHostedService>(hostedService))
-							.RunConsoleAsync(x => x.SuppressStatusMessages = true, cts.Token);
+								.Configure(hostedService.Node.Startup.Configure))
+							.RunConsoleAsync(options => options.SuppressStatusMessages = true, cts.Token);
 
 						exitCodeSource.TrySetResult(0);
 					} catch (Exception ex) {
@@ -236,7 +225,7 @@
 				Log.Fatal(ex, "Host terminated unexpectedly.");
 				return 1;
 			} finally {
-				await Log.CloseAndFlushAsync();
+				Log.CloseAndFlush();
 			}
 		}
 
@@ -254,7 +243,7 @@
 				return;
 			}
 
-			if (!RuntimeInformation.IsLinux && !OperatingSystem.IsWindowsVersionAtLeast(10, 0, 17063)) {
+			if (!OperatingSystem.IsLinux() && !OperatingSystem.IsWindowsVersionAtLeast(10, 0, 17063)) {
 				Log.Error("Not listening on a UNIX domain socket since it is not supported by the operating system.");
 				return;
 			}
