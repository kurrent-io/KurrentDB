using System;
using System.Collections.Generic;
using System.IO;
using System.Linq;
using System.Net.Security;
using System.Runtime.InteropServices;
using System.Security.Authentication;
using System.Security.Cryptography.X509Certificates;
using System.Threading;
using System.Threading.Tasks;
using EventStore.Common.Configuration;
using EventStore.Common.Exceptions;
using EventStore.Common.Log;
using EventStore.Common.Utils;
using EventStore.Core.Services.Transport.Http;
using EventStore.Core.Certificates;
using EventStore.Core;
using Microsoft.AspNetCore.Hosting;
using Microsoft.AspNetCore.Server.Kestrel.Core;
using Microsoft.Extensions.Configuration;
using Microsoft.Extensions.DependencyInjection;
using Microsoft.Extensions.Hosting;
using Serilog;
using System.Runtime;
using EventStore.Common.DevCertificates;
using EventStore.Core.Configuration;
using Serilog.Events;
using Application = EventStore.Common.Utils.Application;

#pragma warning disable CS0219 // Variable is assigned but its value is never used

namespace EventStore.ClusterNode {
	internal static class Program {
		public static async Task<int> Main(string[] args) {
			var configuration = EventStoreConfiguration.Build(args);
			
			ThreadPool.SetMaxThreads(1000, 1000);
			var exitCodeSource = new TaskCompletionSource<int>();
			var cts = new CancellationTokenSource();

			Log.Logger = EventStoreLoggerConfiguration.ConsoleLog;
			try {
				var options = ClusterVNodeOptions.FromConfiguration(configuration);
				
				var logsDirectory = string.IsNullOrWhiteSpace(options.Log.Log)
					? Locations.DefaultLogDirectory
					: options.Log.Log;
				
				EventStoreLoggerConfiguration.Initialize(logsDirectory, options.GetComponentName(),
					options.Log.LogConsoleFormat,
					options.Log.LogFileSize,
					options.Log.LogFileInterval,
					options.Log.LogFileRetentionCount,
					options.Log.DisableLogFile,
					options.Log.LogConfig);

				if (options.Application.Help) {
					await Console.Out.WriteLineAsync(ClusterVNodeOptions.HelpText);
					return 0;
				}

				if (options.Application.Version) {
					await Console.Out.WriteLineAsync(VersionInfo.Text);
					return 0;
				}

				if (options.DevMode.RemoveDevCerts) {
					Log.Information("Removing EventStoreDB dev certs.");
					Common.DevCertificates.CertificateManager.Instance.CleanupHttpsCertificates();
					Log.Information("Dev certs removed. Exiting.");
					return 0;
				}

				Log.Information("\n{description,-25} {version} ({branch}/{hashtag}, {timestamp})", "ES VERSION:",
					VersionInfo.Version, VersionInfo.Tag, VersionInfo.Hashtag, VersionInfo.Timestamp);
				Log.Information("{description,-25} {osArchitecture} ", "OS ARCHITECTURE:",
					RuntimeInformation.OSArchitecture);
				Log.Information("{description,-25} {osFlavor} ({osVersion})", "OS:", OS.OsFlavor,
					Environment.OSVersion);
				Log.Information("{description,-25} {osRuntimeVersion} ({architecture}-bit)", "RUNTIME:",
					OS.GetRuntimeVersion(),
					Marshal.SizeOf(typeof(IntPtr)) * 8);
				Log.Information("{description,-25} {maxGeneration} {isServerGC} {latencyMode}", "GC:",
					GC.MaxGeneration == 0
						? "NON-GENERATION (PROBABLY BOEHM)"
						: $"{GC.MaxGeneration + 1} GENERATIONS",
					$"IsServerGC: {GCSettings.IsServerGC}",
					$"Latency Mode: {GCSettings.LatencyMode}");
				Log.Information("{description,-25} {logsDirectory}", "LOGS:", logsDirectory);
				Log.Information(options.DumpOptions());

				var level = options.Application.AllowUnknownOptions
					? LogEventLevel.Warning
					: LogEventLevel.Fatal;

				foreach (var (option, suggestion) in options.Unknown.Options) {
					if (string.IsNullOrEmpty(suggestion)) {
						Log.Write(level, "The option {option} is not a known option.", option);	
					} else {
						Log.Write(level, "The option {option} is not a known option. Did you mean {suggestion}?", option, suggestion);
					}
				}

				if (options.Unknown.Options.Any() && !options.Application.AllowUnknownOptions) {
					Log.Fatal(
						$"Found unknown options. To continue anyway, set {nameof(ClusterVNodeOptions.ApplicationOptions.AllowUnknownOptions)} to true.");
					Log.Information("Use the --help option in the command line to see the full list of EventStoreDB configuration options.");
					return 1;
				}

				CertificateProvider certificateProvider;
				if (options.DevMode.Dev) {
					Log.Information("Dev mode is enabled.");
					Log.Warning(
						"\n==============================================================================================================\n" +
						"DEV MODE IS ON. THIS MODE IS *NOT* RECOMMENDED FOR PRODUCTION USE.\n" +
						"DEV MODE WILL GENERATE AND TRUST DEV CERTIFICATES FOR RUNNING A SINGLE SECURE NODE ON LOCALHOST.\n" +
						"==============================================================================================================\n");
					var manager = CertificateManager.Instance;
					var result = manager.EnsureDevelopmentCertificate(DateTimeOffset.UtcNow, DateTimeOffset.UtcNow.AddMonths(1));
					if (result is not (EnsureCertificateResult.Succeeded or EnsureCertificateResult.ValidCertificatePresent)) {
						Log.Fatal("Could not ensure dev certificate is available. Reason: {result}", result);
						return 1;
					}

					var userCerts = manager.ListCertificates(StoreName.My, StoreLocation.CurrentUser, true);
					var machineCerts = manager.ListCertificates(StoreName.My, StoreLocation.LocalMachine, true);
					var certs = userCerts.Concat(machineCerts).ToList();

					if (!certs.Any()) {
						Log.Fatal("Could not create dev certificate.");
						return 1;
					}
					if (!manager.IsTrusted(certs[0]) && OperatingSystem.IsWindows()) {
						Log.Information("Dev certificate {cert} is not trusted. Adding it to the trusted store.", certs[0]);
						manager.TrustCertificate(certs[0]);
					} else {
						Log.Warning("Automatically trusting dev certs is only supported on Windows.\n" +
									"Please trust certificate {cert} if it's not trusted already.", certs[0]);
					}

					Log.Information("Running in dev mode using certificate '{cert}'", certs[0]);
					certificateProvider = new DevCertificateProvider(certs[0]);
				} else {
					certificateProvider = new OptionsCertificateProvider();
				}

				var deprecationWarnings = options.GetDeprecationWarnings();
				if (deprecationWarnings != null) {
					Log.Warning($"DEPRECATED{Environment.NewLine}{deprecationWarnings}");
				}

				if (!ClusterVNodeOptionsValidator.ValidateForStartup(options)) {
					return 1;
				}

				if (options.Application.Insecure) {
					Log.Warning(
						"\n==============================================================================================================\n" +
						"INSECURE MODE IS ON. THIS MODE IS *NOT* RECOMMENDED FOR PRODUCTION USE.\n" +
						"INSECURE MODE WILL DISABLE ALL AUTHENTICATION, AUTHORIZATION AND TRANSPORT SECURITY FOR ALL CLIENTS AND NODES.\n" +
						"==============================================================================================================\n");
				}
				
				if (options.Application.WhatIf) {
					return 0;
				}

				Application.RegisterExitAction(code => {
					cts.Cancel();
					exitCodeSource.SetResult(code);
				});

				Console.CancelKeyPress += delegate {
					Application.Exit(0, "Cancelled.");
				};
<<<<<<< HEAD
				
=======

				// Create a single IConfiguration object that contains the whole configuration, including 
				// plugin configuration. We will add it to the DI and make it available to the plugins.
				//
				// Three json files are loaded explicitly for backwards compatibility
				// - metricsconfig.json needs loading into the EventStore:Metrics section.
				// - kestrelsettings.json is not located in a config/ directory
				// - logconfig.json is not located in a config/ directory
				var configuration = new ConfigurationBuilder()
					.AddSection($"{SectionNames.EventStore}:{SectionNames.Metrics}", x => x
						.AddEsdbConfigFile("metricsconfig.json"))

					// The other config files are added to the root, and must put themselves in the appropriate sections
					.AddEsdbConfigFile("kestrelsettings.json", optional: true, reloadOnChange: true)
					.AddEsdbConfigFile("logconfig.json", optional: true, reloadOnChange: true)

					// Load all json files in the  `config` subdirectory (if it exists) of each configuration
					// directory. We use the subdirectory to ensure that we only load configuration files.
					.AddEsdbConfigFiles(subdirectory: "config", pattern: "*.json")

					.AddCommandLine(args)
					.AddEnvironmentVariables()

					// Core configuration goes last so that the IConfiguration shows these
					// identically to ClusterVNodeOptions. 
					.AddSection(SectionNames.EventStore, x => x
						.AddConfiguration(options.ConfigurationRoot))

					.Build();

>>>>>>> 0342b99d
				using (var hostedService = new ClusterVNodeHostedService(options, certificateProvider, configuration)) {
					using var signal = new ManualResetEventSlim(false);
					_ = Run(hostedService, signal);
					// ReSharper disable MethodSupportsCancellation
					signal.Wait();
					// ReSharper restore MethodSupportsCancellation
				}

				return await exitCodeSource.Task;

				async Task Run(ClusterVNodeHostedService hostedService, ManualResetEventSlim signal) {
					try {
						await new HostBuilder()
<<<<<<< HEAD
							.ConfigureHostConfiguration(builder => builder.AddConfiguration(configuration))
							.ConfigureAppConfiguration(builder => builder.AddConfiguration(configuration))
							.ConfigureServices(services => services.AddSingleton<IHostedService>(hostedService))
							.ConfigureLogging(logging => logging.AddSerilog())
							.ConfigureServices(services => services.Configure<KestrelServerOptions>(configuration.GetSection("Kestrel")))
=======
							.ConfigureHostConfiguration(builder =>
								builder.AddEnvironmentVariables("DOTNET_").AddCommandLine(args))
							.ConfigureAppConfiguration(builder =>
								builder.AddConfiguration(configuration))
							.ConfigureServices(services => services.AddSingleton<IHostedService>(hostedService))
							.ConfigureLogging(logging => logging.AddSerilog())
							.ConfigureServices(services => services.Configure<KestrelServerOptions>(
								configuration.GetSection(SectionNames.Kestrel)))
>>>>>>> 0342b99d
							.ConfigureServices(services => services.Configure<HostOptions>(
							 	opts => opts.ShutdownTimeout = TimeSpan.FromSeconds(5)))
							.ConfigureWebHostDefaults(builder => builder
								.UseKestrel(server => {
									server.Limits.Http2.KeepAlivePingDelay =
										TimeSpan.FromMilliseconds(options.Grpc.KeepAliveInterval);
									server.Limits.Http2.KeepAlivePingTimeout =
										TimeSpan.FromMilliseconds(options.Grpc.KeepAliveTimeout);
									server.Listen(options.Interface.NodeIp, options.Interface.NodePort, listenOptions =>
										ConfigureHttpOptions(listenOptions, hostedService, useHttps: !hostedService.Node.DisableHttps));

									if (hostedService.Node.EnableUnixSocket)
										TryListenOnUnixSocket(hostedService, server);
								})
								.ConfigureServices(services => hostedService.Node.Startup.ConfigureServices(services))
								.Configure(hostedService.Node.Startup.Configure))
							.RunConsoleAsync(options => options.SuppressStatusMessages = true, cts.Token);

						exitCodeSource.TrySetResult(0);
					} catch (Exception ex) {
						Log.Fatal("Error occurred during setup: {e}", ex);
						exitCodeSource.TrySetResult(1);
					} finally {
						signal.Set();
					}
				}

			} catch (InvalidConfigurationException ex) {
				Log.Fatal("Invalid Configuration: " + ex.Message);
				return 1;
			}
			catch (Exception ex) {
				Log.Fatal(ex, "Host terminated unexpectedly.");
				return 1;
			} finally {
				await Log.CloseAndFlushAsync();
			}
		}

		private static void ConfigureHttpOptions(ListenOptions listenOptions, ClusterVNodeHostedService hostedService, bool useHttps) {
			if (useHttps)
				listenOptions.UseHttps(CreateServerOptionsSelectionCallback(hostedService), null);
			else
				listenOptions.Use(next =>
					new ClearTextHttpMultiplexingMiddleware(next).OnConnectAsync);
		}

		private static void TryListenOnUnixSocket(ClusterVNodeHostedService hostedService, KestrelServerOptions server) {
			if (hostedService.Node.Db.Config.InMemDb) {
				Log.Information("Not listening on a UNIX domain socket since the database is running in memory.");
				return;
			}

			if (!OperatingSystem.IsLinux() && !OperatingSystem.IsWindowsVersionAtLeast(10, 0, 17063)) {
				Log.Error("Not listening on a UNIX domain socket since it is not supported by the operating system.");
				return;
			}

			try {
				var unixSocket = Path.GetFullPath(Path.Combine(hostedService.Node.Db.Config.Path, "eventstore.sock"));

				if (File.Exists(unixSocket)) {
					try {
						File.Delete(unixSocket);
						Log.Information("Cleaned up stale UNIX domain socket: {unixSocket}", unixSocket);
					} catch (Exception ex) {
						Log.Error(ex, "Failed to clean up stale UNIX domain socket: {unixSocket}. Please delete the file manually.", unixSocket);
						throw;
					}
				}

				server.ListenUnixSocket(unixSocket, listenOptions => {
					listenOptions.Use(next => new UnixSocketConnectionMiddleware(next).OnConnectAsync);
					ConfigureHttpOptions(listenOptions, hostedService, useHttps: false);
				});
				Log.Information("Listening on UNIX domain socket: {unixSocket}", unixSocket);
			} catch (Exception ex) {
				Log.Error(ex, "Failed to listen on UNIX domain socket.");
				throw;
			}
		}

		private static ServerOptionsSelectionCallback CreateServerOptionsSelectionCallback(ClusterVNodeHostedService hostedService) {
			return ((_, _, _, _) => {
				var serverOptions = new SslServerAuthenticationOptions {
					ServerCertificateContext = SslStreamCertificateContext.Create(
						hostedService.Node.CertificateSelector(),
						hostedService.Node.IntermediateCertificatesSelector(),
						offline: true),
					ClientCertificateRequired = true, // request a client certificate but it's not necessary for the client to supply one
					RemoteCertificateValidationCallback = (_, certificate, chain, sslPolicyErrors) => {
						if(certificate == null) // not necessary to have a client certificate
							return true;

						var (isValid, error) =
							hostedService.Node.InternalClientCertificateValidator(
								certificate,
								chain,
								sslPolicyErrors);
						if (!isValid && error != null) {
							Log.Error("Client certificate validation error: {e}", error);
						}

						return isValid;
					},
					CertificateRevocationCheckMode = X509RevocationMode.NoCheck,
					EnabledSslProtocols = SslProtocols.None, // let the OS choose a secure TLS protocol
					ApplicationProtocols = new List<SslApplicationProtocol> {
						SslApplicationProtocol.Http2,
						SslApplicationProtocol.Http11
					},
					AllowRenegotiation = false
				};

				return ValueTask.FromResult(serverOptions);
			});
		}
	}
}<|MERGE_RESOLUTION|>--- conflicted
+++ resolved
@@ -23,29 +23,21 @@
 using Serilog;
 using System.Runtime;
 using EventStore.Common.DevCertificates;
-using EventStore.Core.Configuration;
 using Serilog.Events;
-using Application = EventStore.Common.Utils.Application;
-
-#pragma warning disable CS0219 // Variable is assigned but its value is never used
 
 namespace EventStore.ClusterNode {
 	internal static class Program {
 		public static async Task<int> Main(string[] args) {
-			var configuration = EventStoreConfiguration.Build(args);
-			
 			ThreadPool.SetMaxThreads(1000, 1000);
 			var exitCodeSource = new TaskCompletionSource<int>();
 			var cts = new CancellationTokenSource();
 
 			Log.Logger = EventStoreLoggerConfiguration.ConsoleLog;
 			try {
-				var options = ClusterVNodeOptions.FromConfiguration(configuration);
-				
+				var options = ClusterVNodeOptions.FromConfiguration(args, Environment.GetEnvironmentVariables());
 				var logsDirectory = string.IsNullOrWhiteSpace(options.Log.Log)
 					? Locations.DefaultLogDirectory
 					: options.Log.Log;
-				
 				EventStoreLoggerConfiguration.Initialize(logsDirectory, options.GetComponentName(),
 					options.Log.LogConsoleFormat,
 					options.Log.LogFileSize,
@@ -150,7 +142,7 @@
 					Log.Warning($"DEPRECATED{Environment.NewLine}{deprecationWarnings}");
 				}
 
-				if (!ClusterVNodeOptionsValidator.ValidateForStartup(options)) {
+				if (!ClusterVNodeOptionsValidator.ValdiateForStartup(options)) {
 					return 1;
 				}
 
@@ -174,9 +166,6 @@
 				Console.CancelKeyPress += delegate {
 					Application.Exit(0, "Cancelled.");
 				};
-<<<<<<< HEAD
-				
-=======
 
 				// Create a single IConfiguration object that contains the whole configuration, including 
 				// plugin configuration. We will add it to the DI and make it available to the plugins.
@@ -207,7 +196,6 @@
 
 					.Build();
 
->>>>>>> 0342b99d
 				using (var hostedService = new ClusterVNodeHostedService(options, certificateProvider, configuration)) {
 					using var signal = new ManualResetEventSlim(false);
 					_ = Run(hostedService, signal);
@@ -221,13 +209,6 @@
 				async Task Run(ClusterVNodeHostedService hostedService, ManualResetEventSlim signal) {
 					try {
 						await new HostBuilder()
-<<<<<<< HEAD
-							.ConfigureHostConfiguration(builder => builder.AddConfiguration(configuration))
-							.ConfigureAppConfiguration(builder => builder.AddConfiguration(configuration))
-							.ConfigureServices(services => services.AddSingleton<IHostedService>(hostedService))
-							.ConfigureLogging(logging => logging.AddSerilog())
-							.ConfigureServices(services => services.Configure<KestrelServerOptions>(configuration.GetSection("Kestrel")))
-=======
 							.ConfigureHostConfiguration(builder =>
 								builder.AddEnvironmentVariables("DOTNET_").AddCommandLine(args))
 							.ConfigureAppConfiguration(builder =>
@@ -236,7 +217,6 @@
 							.ConfigureLogging(logging => logging.AddSerilog())
 							.ConfigureServices(services => services.Configure<KestrelServerOptions>(
 								configuration.GetSection(SectionNames.Kestrel)))
->>>>>>> 0342b99d
 							.ConfigureServices(services => services.Configure<HostOptions>(
 							 	opts => opts.ShutdownTimeout = TimeSpan.FromSeconds(5)))
 							.ConfigureWebHostDefaults(builder => builder
@@ -272,7 +252,7 @@
 				Log.Fatal(ex, "Host terminated unexpectedly.");
 				return 1;
 			} finally {
-				await Log.CloseAndFlushAsync();
+				Log.CloseAndFlush();
 			}
 		}
 
