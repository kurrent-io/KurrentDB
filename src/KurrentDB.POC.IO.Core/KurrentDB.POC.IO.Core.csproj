<Project Sdk="Microsoft.NET.Sdk">
	<PropertyGroup>
		<GenerateAssemblyInfo>true</GenerateAssemblyInfo>
		<Nullable>enable</Nullable>
		<IsPlugin>true</IsPlugin>
	</PropertyGroup>
<<<<<<< HEAD
	<ItemGroup>
		<PackageReference Include="EventStore.Plugins" />
	</ItemGroup>
	<ItemGroup>
	  <ProjectReference Include="..\KurrentDB.Core\KurrentDB.Core.csproj" />
	</ItemGroup>
=======
>>>>>>> e13d2d98
</Project><|MERGE_RESOLUTION|>--- conflicted
+++ resolved
@@ -4,13 +4,7 @@
 		<Nullable>enable</Nullable>
 		<IsPlugin>true</IsPlugin>
 	</PropertyGroup>
-<<<<<<< HEAD
-	<ItemGroup>
-		<PackageReference Include="EventStore.Plugins" />
-	</ItemGroup>
 	<ItemGroup>
 	  <ProjectReference Include="..\KurrentDB.Core\KurrentDB.Core.csproj" />
 	</ItemGroup>
-=======
->>>>>>> e13d2d98
 </Project>