// Copyright (c) Kurrent, Inc and/or licensed to Kurrent, Inc under one or more agreements.
// Kurrent, Inc licenses this file to you under the Kurrent License v1 (see LICENSE.md).

using FluentValidation;
using KurrentDB.Api.Infrastructure.FluentValidation;

namespace KurrentDB.Api.Streams.Validators;

partial class SchemaNameValidator : ValidatorBase<SchemaNameValidator, string?> {
	public SchemaNameValidator() =>
		RuleFor(x => x)
			.NotEmpty()
			.Matches(RegEx())
<<<<<<< HEAD
			.WithMessage("'{PropertyName}' can only contain alphanumeric characters, underscores, dashes, periods, and colons.")
            .WithName("Schema name");
=======
			.WithMessage(x => $"Schema name '{x}' must not be empty and can only contain alphanumeric characters, underscores, dashes, periods, and colons");
>>>>>>> 24cee6b7

	[System.Text.RegularExpressions.GeneratedRegex("^[a-zA-Z0-9_.:-]+$")]
	private static partial System.Text.RegularExpressions.Regex RegEx();
}<|MERGE_RESOLUTION|>--- conflicted
+++ resolved
@@ -11,12 +11,8 @@
 		RuleFor(x => x)
 			.NotEmpty()
 			.Matches(RegEx())
-<<<<<<< HEAD
-			.WithMessage("'{PropertyName}' can only contain alphanumeric characters, underscores, dashes, periods, and colons.")
-            .WithName("Schema name");
-=======
-			.WithMessage(x => $"Schema name '{x}' must not be empty and can only contain alphanumeric characters, underscores, dashes, periods, and colons");
->>>>>>> 24cee6b7
+			.WithMessage("{PropertyName} can only contain alphanumeric characters, underscores, dashes, periods, and colons.")
+            .WithName(x => $"Schema name '{x}'");
 
 	[System.Text.RegularExpressions.GeneratedRegex("^[a-zA-Z0-9_.:-]+$")]
 	private static partial System.Text.RegularExpressions.Regex RegEx();
