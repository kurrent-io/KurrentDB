--- conflicted
+++ resolved
@@ -26,7 +26,6 @@
 
     public IRequestValidator? GetValidatorFor<TRequest>() =>
         Validators.TryGetValue(typeof(TRequest), out var instance) ? instance : null;
-<<<<<<< HEAD
 }
 
 public class RequestValidatorProviderBuilder {
@@ -73,6 +72,4 @@
 
     public IRequestValidatorProvider Build() =>
         new RequestValidatorProvider(Validators);
-=======
->>>>>>> 5468206b
 }