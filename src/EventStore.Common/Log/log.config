﻿<?xml version="1.0" encoding="utf-8" ?>
<<<<<<< HEAD
<!-- Serilog Configuration -->
<configuration>
  <appSettings>
    <!--Standard Logger: Console and File -->
    <add key="std:serilog:minimum-level" value="Verbose" />
    <add key="std:serilog:using:Process" value="Serilog.Enrichers.Process" />
    <add key="std:serilog:enrich:WithProcessId"/>
    <add key="std:serilog:using:Thread" value="Serilog.Enrichers.Thread" />
    <add key="std:serilog:enrich:WithThreadId"/>
    <add key="std:serilog:using:Console" value="Serilog.Sinks.Console" />
    <add key="std:serilog:write-to:Console.outputTemplate" value="[PID:{ProcessId:D5},{ThreadId:D3},{Timestamp:HH:mm:ss.fff}]  {loglevel,-5}] {Message:l} {NewLine:l}{Exception}" />
    <add key="std:serilog:using:RollingFile" value="Serilog.Sinks.RollingFile" />
    <add key="std:serilog:write-to:RollingFile.outputTemplate" value="[PID:{ProcessId:D5}:{ThreadId:D3} {Timestamp:yyyy.MM.dd HH:mm:ss.fff} {loglevel,-5} {className,-20}] {Message:l} {NewLine:l}{Exception}" />
    <add key="std:serilog:write-to:RollingFile.pathFormat"  value="%logsdir%/%EVENTSTORE_INT-COMPONENT-NAME%.log" />
    <add key="std:serilog:write-to:RollingFile.flushToDiskInterval" value="2" />
    <add key="std:serilog::Process" value="Serilog.Enrichers.Process" />
    <add key="std:serilog:using:FilterExpressions" value="Serilog.Filters.Expressions"/>
    <add key="std:serilog:filter:ByExcluding.expression" value="className='REGULAR-STATS-LOGGER'" />

     <!-- Stats Logger:  -->
    <add key="stats:serilog:using:RollingFile" value="Serilog.Sinks.RollingFile" />
    <add key="stats:serilog:write-to:RollingFile.pathFormat"  value="%logsdir%/%EVENTSTORE_INT-COMPONENT-NAME%-stats.csv" />
    <add key="stats:serilog:write-to:RollingFile.flushToDiskInterval" value="2" />
    <add key="stats:serilog:write-to:RollingFile.outputTemplate" value="{Message}" />
    <add key="stats:serilog:using:FilterExpressions" value="Serilog.Filters.Expressions"/>
    <add key="stats:serilog:filter:ByIncludingOnly.expression" value="className='REGULAR-STATS-LOGGER'" />

    <!--Error and Fatal Logger: File only -->
    <add key="error:serilog:minimum-level" value="Error" />
    <add key="error:serilog:using:Process" value="Serilog.Enrichers.Process" />
    <add key="error:serilog:enrich:WithProcessId"/>
    <add key="error:serilog:using:Thread" value="Serilog.Enrichers.Thread" />
    <add key="error:serilog:enrich:WithThreadId"/>
    <add key="error:serilog:using:RollingFile" value="Serilog.Sinks.RollingFile" />
    <add key="error:serilog:write-to:RollingFile.outputTemplate" value="[PID:{ProcessId:D5}:{ThreadId:D3} {Timestamp:yyyy.MM.dd HH:mm:ss.fff} {loglevel, -5} {className,-20}] {Message:l} {NewLine:l}{Exception}" />
    <add key="error:serilog:write-to:RollingFile.pathFormat"  value="%logsdir%/%EVENTSTORE_INT-COMPONENT-NAME%-error.log" />
    <add key="stats:serilog:write-to:RollingFile.flushToDiskInterval" value="2" />
    <add key="error:serilog:using:FilterExpressions" value="Serilog.Filters.Expressions"/>
    <add key="error:serilog:filter:ByExcluding.expression" value="className='REGULAR-STATS-LOGGER'" />

    </appSettings>

</configuration>
=======

<nlog xmlns="http://www.nlog-project.org/schemas/NLog.xsd"
      xmlns:xsi="http://www.w3.org/2001/XMLSchema-instance"
      throwExceptions="true"
      autoReload="true">

  <variable name="VerboseLayout" value="[PID:${processid:padCharacter=0:padding=5}:${threadid:padCharacter=0:padding=3} ${date:universalTime=true:format=yyyy\.MM\.dd HH\:mm\:ss\.fff} ${level:padding=-5:uppercase=true} ${logger:padding=-20:fixedLength=true}] ${message}${onexception:${newline}EXCEPTION OCCURRED:${newline}${exception:format=tostring:innerFormat=tostring:maxInnerExceptionLevel=20}}"/>
  <variable name="ConsoleLayout" value="[${processid:padCharacter=0:padding=5},${threadid:padCharacter=0:padding=2},${date:universalTime=true:format=HH\:mm\:ss\.fff}] ${message}${onexception:${newline}EXCEPTION OCCURRED:${newline}${exception:format=message}}"/>
  <variable name="LogFileNameBase" value="${logsdir}/${shortdate:universalTime=true}/${environment:variable=EVENTSTORE_INT-COMPONENT-NAME}"/>
  
  <targets>
    <default-wrapper xsi:type="AsyncWrapper" overflowAction="Grow" />
    <target name="fileLog" xsi:type="File" fileName="${LogFileNameBase}.log" layout="${VerboseLayout}"/>
   
    <target name="errorFileLog" xsi:type="FilteringWrapper" condition="length('${exception}')>0 || level==LogLevel.Error || level==LogLevel.Fatal">
      <target xsi:type="File" fileName="${LogFileNameBase}-err.log" layout="${VerboseLayout}"/>
    </target>
    
    <target name="coloredConsoleLog" xsi:type="ColoredConsole" layout="${ConsoleLayout}" useDefaultRowHighlightingRules="true">
      <highlight-row condition="level == LogLevel.Info" foregroundColor="Green" backgroundColor="NoChange"/>
    </target>
    
    <target name="plainConsoleLog" xsi:type="Console" layout="${ConsoleLayout}"/>
    
    <target name="statsFileLog" xsi:type="File" fileName="${LogFileNameBase}-stats.csv" layout="${message}"/>
  </targets>

  <rules>
    <logger name="REGULAR-STATS-LOGGER" minlevel="Trace" writeTo="statsFileLog" final="true" />
    
    <logger name="*" minlevel="Trace" writeTo="fileLog, errorFileLog"/>

    <logger name="*" minlevel="Trace" writeTo="plainConsoleLog">
      <filters>
        <when condition="is-dot-net()" action="Ignore"/>
      </filters>
    </logger>
    <logger name="*" minlevel="Trace" writeTo="coloredConsoleLog">
      <filters>
        <when condition="is-mono()" action="Ignore"/>
      </filters>
    </logger>
   
  </rules>
</nlog>
>>>>>>> 9dfeba53
<|MERGE_RESOLUTION|>--- conflicted
+++ resolved
@@ -1,5 +1,4 @@
 ﻿<?xml version="1.0" encoding="utf-8" ?>
-<<<<<<< HEAD
 <!-- Serilog Configuration -->
 <configuration>
   <appSettings>
@@ -42,51 +41,4 @@
 
     </appSettings>
 
-</configuration>
-=======
-
-<nlog xmlns="http://www.nlog-project.org/schemas/NLog.xsd"
-      xmlns:xsi="http://www.w3.org/2001/XMLSchema-instance"
-      throwExceptions="true"
-      autoReload="true">
-
-  <variable name="VerboseLayout" value="[PID:${processid:padCharacter=0:padding=5}:${threadid:padCharacter=0:padding=3} ${date:universalTime=true:format=yyyy\.MM\.dd HH\:mm\:ss\.fff} ${level:padding=-5:uppercase=true} ${logger:padding=-20:fixedLength=true}] ${message}${onexception:${newline}EXCEPTION OCCURRED:${newline}${exception:format=tostring:innerFormat=tostring:maxInnerExceptionLevel=20}}"/>
-  <variable name="ConsoleLayout" value="[${processid:padCharacter=0:padding=5},${threadid:padCharacter=0:padding=2},${date:universalTime=true:format=HH\:mm\:ss\.fff}] ${message}${onexception:${newline}EXCEPTION OCCURRED:${newline}${exception:format=message}}"/>
-  <variable name="LogFileNameBase" value="${logsdir}/${shortdate:universalTime=true}/${environment:variable=EVENTSTORE_INT-COMPONENT-NAME}"/>
-  
-  <targets>
-    <default-wrapper xsi:type="AsyncWrapper" overflowAction="Grow" />
-    <target name="fileLog" xsi:type="File" fileName="${LogFileNameBase}.log" layout="${VerboseLayout}"/>
-   
-    <target name="errorFileLog" xsi:type="FilteringWrapper" condition="length('${exception}')>0 || level==LogLevel.Error || level==LogLevel.Fatal">
-      <target xsi:type="File" fileName="${LogFileNameBase}-err.log" layout="${VerboseLayout}"/>
-    </target>
-    
-    <target name="coloredConsoleLog" xsi:type="ColoredConsole" layout="${ConsoleLayout}" useDefaultRowHighlightingRules="true">
-      <highlight-row condition="level == LogLevel.Info" foregroundColor="Green" backgroundColor="NoChange"/>
-    </target>
-    
-    <target name="plainConsoleLog" xsi:type="Console" layout="${ConsoleLayout}"/>
-    
-    <target name="statsFileLog" xsi:type="File" fileName="${LogFileNameBase}-stats.csv" layout="${message}"/>
-  </targets>
-
-  <rules>
-    <logger name="REGULAR-STATS-LOGGER" minlevel="Trace" writeTo="statsFileLog" final="true" />
-    
-    <logger name="*" minlevel="Trace" writeTo="fileLog, errorFileLog"/>
-
-    <logger name="*" minlevel="Trace" writeTo="plainConsoleLog">
-      <filters>
-        <when condition="is-dot-net()" action="Ignore"/>
-      </filters>
-    </logger>
-    <logger name="*" minlevel="Trace" writeTo="coloredConsoleLog">
-      <filters>
-        <when condition="is-mono()" action="Ignore"/>
-      </filters>
-    </logger>
-   
-  </rules>
-</nlog>
->>>>>>> 9dfeba53
+</configuration>