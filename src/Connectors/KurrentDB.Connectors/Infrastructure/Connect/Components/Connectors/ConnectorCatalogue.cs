--- conflicted
+++ resolved
@@ -9,12 +9,9 @@
 using Kurrent.Connectors.MongoDB;
 using Kurrent.Connectors.RabbitMQ;
 using Kurrent.Connectors.Serilog;
-<<<<<<< HEAD
+using Kurrent.Connectors.Pulsar;
 using Kurrent.Surge.Connectors.Sinks;
 using Kurrent.Surge.Connectors.Sources;
-=======
-using Kurrent.Connectors.Pulsar;
->>>>>>> 0118e3ad
 using static KurrentDB.Connectors.Infrastructure.Connect.Components.Connectors.ConnectorCatalogueItem;
 
 namespace KurrentDB.Connectors.Infrastructure.Connect.Components.Connectors;
@@ -32,11 +29,8 @@
             [typeof(HttpSink)]          = For<HttpSink, HttpSinkValidator, HttpSinkConnectorDataProtector>([$"{EntitlementPrefix}_HTTP_SINK"], false),
             [typeof(SerilogSink)]       = For<SerilogSink, SerilogSinkValidator, SerilogSinkConnectorDataProtector>([$"{EntitlementPrefix}_SERILOG_SINK"], false),
             [typeof(KafkaSink)]         = For<KafkaSink, KafkaSinkValidator, KafkaSinkConnectorDataProtector>([$"{EntitlementPrefix}_KAFKA_SINK"], true),
-<<<<<<< HEAD
             [typeof(KafkaSource)]       = For<KafkaSource, KafkaSourceValidator, KafkaSourceConnectorDataProtector>([$"{EntitlementPrefix}_KAFKA_SOURCE"], true),
-=======
             [typeof(PulsarSink)]         = For<PulsarSink, PulsarSinkValidator, PulsarSinkConnectorDataProtector>([$"{EntitlementPrefix}_PULSAR_SINK"], true),
->>>>>>> 0118e3ad
             [typeof(RabbitMqSink)]      = For<RabbitMqSink, RabbitMqSinkValidator, RabbitMqSinkConnectorDataProtector>([$"{EntitlementPrefix}_RABBITMQ_SINK"], true),
             [typeof(ElasticsearchSink)] = For<ElasticsearchSink, ElasticsearchSinkValidator, ElasticsearchSinkConnectorDataProtector>([$"{EntitlementPrefix}_ELASTICSEARCH_SINK", $"{EntitlementPrefix}_ELASTICSEARCH_SOURCE"], true),
             [typeof(MongoDbSink)]       = For<MongoDbSink, MongoDbSinkValidator, MongoDbSinkConnectorDataProtector>([$"{EntitlementPrefix}_MONGODB_SINK"], true),
