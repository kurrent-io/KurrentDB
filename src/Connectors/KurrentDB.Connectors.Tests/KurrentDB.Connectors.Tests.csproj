--- conflicted
+++ resolved
@@ -10,13 +10,6 @@
 	</PropertyGroup>
 
 	<ItemGroup>
-<<<<<<< HEAD
-		<PackageReference Include="Eventuous.Testing" Version="0.15.0" />
-		<PackageReference Include="GitHubActionsTestLogger" Version="2.4.1" />
-		<PackageReference Include="Microsoft.NET.Test.Sdk" Version="17.13.0" />
-		<PackageReference Include="xunit" Version="2.9.3" />
-		<PackageReference Include="xunit.runner.visualstudio" Version="3.0.2">
-=======
 		<!-- Some packages that are configured with PrivateAssets in the plugin need to be referenced here -->
 		<PackageReference Include="Kurrent.Surge" />
 		<PackageReference Include="Eventuous.Testing" />
@@ -24,7 +17,6 @@
 		<PackageReference Include="Microsoft.NET.Test.Sdk" />
 		<PackageReference Include="xunit" />
 		<PackageReference Include="xunit.runner.visualstudio">
->>>>>>> ea613ebf
 			<PrivateAssets>all</PrivateAssets>
 			<IncludeAssets>runtime; build; native; contentfiles; analyzers</IncludeAssets>
 		</PackageReference>
