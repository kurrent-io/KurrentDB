--- conflicted
+++ resolved
@@ -71,7 +71,6 @@
 
 			var exists = await Policy<bool>
 				.Handle<DuckDBException>()
-<<<<<<< HEAD
 				.WaitAndRetryAsync(5, _ => TimeSpan.FromMilliseconds(100), onRetry: (_, _, _, _) => {
 					try {
 						connection.ExecuteAsync("ROLLBACK").GetAwaiter().GetResult();
@@ -82,11 +81,7 @@
 
 					connection = DuckDbConnectionProvider.GetConnection();
 				})
-=======
-				.WaitAndRetryAsync(5, _ => TimeSpan.FromMilliseconds(100))
->>>>>>> f1524ffd
 				.ExecuteAsync(async () => await connection.QueryFirstOrDefaultAsync<bool>(sql, parameters));
-
 			return exists;
 		}, cancellationToken: ct);
 
