// Copyright (c) Kurrent, Inc and/or licensed to Kurrent, Inc under one or more agreements.
// Kurrent, Inc licenses this file to you under the Kurrent License v1 (see LICENSE.md).

// ReSharper disable ArrangeTypeMemberModifiers

using Bogus;
using Kurrent.Surge.DuckDB;
using Kurrent.Surge.Schema;
using Kurrent.Surge.Schema.Serializers;
using KurrentDB.Surge.Testing;
using Microsoft.Extensions.DependencyInjection;
using Microsoft.Extensions.Logging;
using Microsoft.Extensions.Time.Testing;
using TUnit.Core.Interfaces;
using static KurrentDB.Protocol.Registry.V2.SchemaRegistryService;

[assembly: Timeout(20_000)]

namespace KurrentDB.SchemaRegistry.Tests.Fixtures;

public abstract class SchemaRegistryServerTestFixture : ITestStartEventReceiver, ITestEndEventReceiver {
	protected Faker Faker => TestingToolkitAutoWireUp.Faker;

	protected string FixtureName { get; private set; } = null!;
	protected ILoggerFactory LoggerFactory { get; private set; } = null!;
	protected FakeTimeProvider TimeProvider { get; private set; } = null!;
	protected IServiceProvider NodeServices { get; private set; } = null!;
	protected SchemaRegistryServiceClient Client { get; private set; } = null!;
	protected ISchemaRegistry SchemaRegistry { get; private set; } = null!;
	protected IDuckDBConnectionProvider DuckDbConnectionProvider { get; private set; } = null!;
	SequenceIdGenerator SequenceIdGenerator { get; } = new();


<<<<<<< HEAD
	public async ValueTask OnTestStart(TestContext context) {
		await TestingToolkitAutoWireUp.TestSetUp(context);

		FixtureName              = context.TestDetails.ClassType.Name;
		NodeServices             = SchemaRegistryServerAutoWireUp.NodeServices;
		Client                   = SchemaRegistryServerAutoWireUp.Client;
		LoggerFactory            = NodeServices.GetRequiredService<ILoggerFactory>();
		TimeProvider             = NodeServices.GetRequiredService<FakeTimeProvider>();
		SchemaRegistry           = NodeServices.GetRequiredService<ISchemaRegistry>();
		DuckDbConnectionProvider = NodeServices.GetRequiredKeyedService<DuckDBConnectionProvider>("schema-registry");
=======
		FixtureName = beforeTestContext.TestContext.TestDetails.TestClass.Name;
		NodeServices = SchemaRegistryServerAutoWireUp.NodeServices;
		Client = SchemaRegistryServerAutoWireUp.Client;
		LoggerFactory = NodeServices.GetRequiredService<ILoggerFactory>();
		TimeProvider = NodeServices.GetRequiredService<FakeTimeProvider>();
		SchemaRegistry = NodeServices.GetRequiredService<ISchemaRegistry>();
		DuckDbConnectionProvider = NodeServices.GetRequiredService<IDuckDBConnectionProvider>();
>>>>>>> e86fd752
	}
	public async ValueTask OnTestEnd(TestContext context) =>
		await TestingToolkitAutoWireUp.TestCleanUp(context);

	protected async ValueTask<SurgeRecord> CreateRecord<T>(T message, SchemaDataFormat dataFormat = SchemaDataFormat.Json, string? streamId = null) {
		var schemaName = $"{SchemaRegistryConventions.Streams.RegistryStreamPrefix}-{typeof(T).Name.Kebaberize()}";
		var schemaInfo = new SchemaInfo(schemaName, dataFormat);

		var data = await ((ISchemaSerializer)SchemaRegistry).Serialize(message, schemaInfo);

		ulong sequenceId = SequenceIdGenerator.FetchNext();

		var headers = new Headers();

		schemaInfo.InjectIntoHeaders(headers);

		return new SurgeRecord {
			Id = Guid.NewGuid(),
			Position = streamId is null
				? RecordPosition.ForLog(sequenceId)
				: RecordPosition.ForStream(streamId, StreamRevision.From((long)sequenceId), sequenceId),
			Timestamp = TimeProvider.GetUtcNow().UtcDateTime,
			SchemaInfo = schemaInfo,
			Data = data,
			Value = message!,
			ValueType = typeof(T),
			SequenceId = sequenceId,
			Headers = headers,
		};
	}

	protected async IAsyncEnumerable<SurgeRecord> GenerateRecords<T>(
		int recordCount = 3,
		string? streamId = null,
		Func<int, T, T>? configureMessage = null,
		Func<int, SurgeRecord, SurgeRecord>? configureRecord = null
	) where T : new() {
		for (var i = 1; i <= recordCount; i++) {
			var message = configureMessage is null ? new T() : configureMessage.Invoke(i, new T());
			var record = await CreateRecord(message, streamId: streamId);
			yield return configureRecord?.Invoke(i, record) ?? record;
		}
	}
}<|MERGE_RESOLUTION|>--- conflicted
+++ resolved
@@ -31,7 +31,6 @@
 	SequenceIdGenerator SequenceIdGenerator { get; } = new();
 
 
-<<<<<<< HEAD
 	public async ValueTask OnTestStart(TestContext context) {
 		await TestingToolkitAutoWireUp.TestSetUp(context);
 
@@ -41,16 +40,7 @@
 		LoggerFactory            = NodeServices.GetRequiredService<ILoggerFactory>();
 		TimeProvider             = NodeServices.GetRequiredService<FakeTimeProvider>();
 		SchemaRegistry           = NodeServices.GetRequiredService<ISchemaRegistry>();
-		DuckDbConnectionProvider = NodeServices.GetRequiredKeyedService<DuckDBConnectionProvider>("schema-registry");
-=======
-		FixtureName = beforeTestContext.TestContext.TestDetails.TestClass.Name;
-		NodeServices = SchemaRegistryServerAutoWireUp.NodeServices;
-		Client = SchemaRegistryServerAutoWireUp.Client;
-		LoggerFactory = NodeServices.GetRequiredService<ILoggerFactory>();
-		TimeProvider = NodeServices.GetRequiredService<FakeTimeProvider>();
-		SchemaRegistry = NodeServices.GetRequiredService<ISchemaRegistry>();
-		DuckDbConnectionProvider = NodeServices.GetRequiredService<IDuckDBConnectionProvider>();
->>>>>>> e86fd752
+		DuckDbConnectionProvider = NodeServices.GetRequiredKeyedService<IDuckDBConnectionProvider>("schema-registry");
 	}
 	public async ValueTask OnTestEnd(TestContext context) =>
 		await TestingToolkitAutoWireUp.TestCleanUp(context);
