--- conflicted
+++ resolved
@@ -37,22 +37,13 @@
 		<Using Include="TUnit"/>
 	</ItemGroup>
 	<ItemGroup>
-<<<<<<< HEAD
 	  <Compile Remove="Modules\Schemas\Data\**" />
-	  <Compile Remove="Modules\Schemas\Validation\**" />
-	  <Compile Remove="Modules\Schemas\Validators\**" />
 	</ItemGroup>
 	<ItemGroup>
 	  <EmbeddedResource Remove="Modules\Schemas\Data\**" />
-	  <EmbeddedResource Remove="Modules\Schemas\Validation\**" />
-	  <EmbeddedResource Remove="Modules\Schemas\Validators\**" />
 	</ItemGroup>
 	<ItemGroup>
 	  <None Remove="Modules\Schemas\Data\**" />
-	  <None Remove="Modules\Schemas\Validation\**" />
-	  <None Remove="Modules\Schemas\Validators\**" />
-=======
-	  <None Remove="KurrentDB.SchemaRegistry.Tests.csproj.DotSettings" />
 	  <None Remove="Modules\Schemas\Data\**" />
 	</ItemGroup>
 	<ItemGroup>
@@ -60,6 +51,5 @@
 	</ItemGroup>
 	<ItemGroup>
 	  <EmbeddedResource Remove="Modules\Schemas\Data\**" />
->>>>>>> 5ada59d0
 	</ItemGroup>
 </Project>