﻿@* Copyright (c) Kurrent, Inc and/or licensed to Kurrent, Inc under one or more agreements. *@
@* Kurrent, Inc licenses this file to you under the Kurrent License v1 (see LICENSE.md). *@

@page "/ui/query"
@attribute [Authorize(Roles = "$admins")]
@attribute [ExcludeFromInteractiveRouting]
@rendermode InteractiveServer
@using System.Diagnostics
@using System.Text.Json
@using BlazorMonaco
@using BlazorMonaco.Editor
@using Dapper
@using Kurrent.Quack.ConnectionPool
@using KurrentDB.Common.Configuration
@using KurrentDB.Components.Plugins
@using KurrentDB.Components.Tools
<<<<<<< HEAD
@using KurrentDB.Services
=======
@using KurrentDB.SecondaryIndexing.Indexes.User
>>>>>>> 9ae25a7c
@using KurrentDB.UI.Services
@using Microsoft.AspNetCore.Authorization
@using Serilog
@inject DuckDBConnectionPool Db
@inject UserIndexEngine UserIndexEngine
@inject Preferences Preferences
@inject IDialogService DialogService
@inject PluginsService Plugins
@inject ClipboardService Clipboard

<MudPopoverProvider/>
<MudDialogProvider/>

<PageTitle>KurrentDB: Query</PageTitle>

@if (!Plugins.IsPluginEnabled(PluginNames.SecondaryIndexes)) {
	<NotEnabled Plugin="@PluginNames.SecondaryIndexes"/>
	return;
}

<MudCard Outlined="true">
	<MudCardContent>
		<MudAlert Severity="Severity.Warning">
			<h3 class="mb-2">Experimental feature</h3>
			<p>Querying large datasets may cause a performance impact. Consider adding <code>LIMIT</code> to your query.</p>
		</MudAlert>
		<MudText class="my-4">Type SQL statement in the editor below</MudText>
		<StandaloneCodeEditor @ref="_editor" Id="query-editor"
		                      OnDidInit="OnEditorInit"
		                      ConstructionOptions="EditorConstructionOptions"/>
		@if (!string.IsNullOrEmpty(_message)) {
			<MudAlert Severity="Severity.Normal">@_message</MudAlert>
		}
		@if (!string.IsNullOrEmpty(_error)) {
			<MudAlert Severity="Severity.Error">@_error</MudAlert>
		}
	</MudCardContent>
	<MudCardActions>
		<MudButton Variant="Variant.Text" Color="Color.Primary" OnClick="Execute">Run</MudButton>
		<MudIconButton Icon="@Icons.Material.Filled.Help" Color="Color.Default" OnClick="ShowHelp">Help</MudIconButton>
	</MudCardActions>
</MudCard>
<MudOverlay Visible="_showProgress" DarkBackground="true" Absolute="true">
	<MudProgressCircular Color="Color.Secondary" Indeterminate="true"/>
</MudOverlay>

@if (_items != null) {
	<MudDataGrid Items="_items" T="IDictionary<string, object>">
		<Columns>
			<HierarchyColumn T="IDictionary<string, object>" ButtonDisabledFunc="HasNoJson"/>
			@if (!_items.Any()) {
			} else {
				foreach (var item in _items.First().Keys) {
					<PropertyColumn Property="x => Shorten(x[item])" Title="@item"></PropertyColumn>
				}
			}
		</Columns>
		<ChildRowContent>
			<MudTabs Elevation="2" Rounded="true" ApplyEffectsToContainer="true" PanelClass="pa-6">
				@foreach (var item in context.Item.Keys) {
					if (!IsJsonString(context.Item[item])) continue;

					<MudTabPanel Text=@item>
						@{ var json = context.Item[item]?.ToString(); }
						<Json JsonString="@json"></Json>
						<MudButton Variant="Variant.Filled" Size="Size.Small" OnClick="() => CopyJson(json, false)">
							Copy JSON
						</MudButton>
						<MudButton Variant="Variant.Filled" Size="Size.Small" OnClick="() => CopyJson(json, true)">
							Copy indented JSON
						</MudButton>
					</MudTabPanel>
				}
			</MudTabs>
		</ChildRowContent>
		<PagerContent>
			<MudDataGridPager T="IDictionary<string, object>"/>
		</PagerContent>
	</MudDataGrid>
}

@code {
	static readonly ILogger Log = Serilog.Log.ForContext<Query>();
	IEnumerable<IDictionary<string, object>> _items;
	StandaloneCodeEditor _editor = null!;
	string _message = "";
	string _error = "";
	bool _showProgress;

	StandaloneEditorConstructionOptions EditorConstructionOptions(StandaloneCodeEditor arg) => new() {
		AutomaticLayout = false,
		Language = "sql",
		Theme = EditorTheme(),
		FontSize = 16
	};

	readonly DialogOptions _maxWidth = new() { MaxWidth = MaxWidth.Medium, FullWidth = true };

	async Task ShowHelp() {
		await DialogService.ShowAsync<QueryHelpDialog>("How to use the query engine", _maxWidth);
	}

	async Task OnEditorInit() {
		await _editor.AddCommand((int)KeyMod.CtrlCmd | (int)KeyCode.Enter, _ => InvokeAsync(Execute));
		await _editor.Focus();
	}

	async Task Execute() {
		var sql = await _editor.GetValue();

		if (string.IsNullOrWhiteSpace(sql)) return;

		_items = null;
		_showProgress = true;
		_message = "";
		_error = "";
		StateHasChanged();

		var watch = new Stopwatch();
		watch.Start();

		try {
			_items = Db.ExecuteAdHocUserQuery(UserIndexEngine.TryGetUserIndexTableDetails, sql);
			watch.Stop();
			_message = $"Query executed in {watch}";
		}
		catch (Exception e) {
			_error = e.Message;
		}
		finally {
			_showProgress = false;
			StateHasChanged();
		}
	}

	protected override void OnInitialized() {
		base.OnInitialized();
		Preferences.ThemeChanged += PreferencesOnThemeChanged;

		return;

		void PreferencesOnThemeChanged(object sender, EventArgs e) => _editor.UpdateOptions(new() { Theme = EditorTheme() });
	}

	static object Shorten(object value) => value is not string s ? value : s[..Math.Min(s.Length, 50)];

	static bool HasNoJson(IDictionary<string, object> arg) => arg.Keys.Select(key => arg[key]).All(item => !IsJsonString(item));

	static bool IsJsonString(object value) => value is string s && (s.StartsWith('{') && s.EndsWith('}') || s.StartsWith('[') && s.EndsWith(']'));

	string EditorTheme() => Preferences.DarkMode ? "vs-dark" : "vs-light";

	static readonly JsonSerializerOptions Indent = new() { WriteIndented = true };

	async Task CopyJson(string jsonString, bool indent) {
		var json = indent ? TryPrettifyJson(jsonString) : jsonString;
		await Clipboard.WriteTextAsync(json);
	}

	static string TryPrettifyJson(string json) {
		if (string.IsNullOrWhiteSpace(json)) return string.Empty;
		try {
			using var doc = JsonDocument.Parse(json);
			return JsonSerializer.Serialize(doc.RootElement, Indent);
		}
		catch (JsonException) {
			// Not valid JSON; return original (or decide to throw)
			return json;
		}
	}
}
<|MERGE_RESOLUTION|>--- conflicted
+++ resolved
@@ -1,4 +1,4 @@
-﻿@* Copyright (c) Kurrent, Inc and/or licensed to Kurrent, Inc under one or more agreements. *@
+@* Copyright (c) Kurrent, Inc and/or licensed to Kurrent, Inc under one or more agreements. *@
 @* Kurrent, Inc licenses this file to you under the Kurrent License v1 (see LICENSE.md). *@
 
 @page "/ui/query"
@@ -14,11 +14,8 @@
 @using KurrentDB.Common.Configuration
 @using KurrentDB.Components.Plugins
 @using KurrentDB.Components.Tools
-<<<<<<< HEAD
+@using KurrentDB.SecondaryIndexing.Indexes.User
 @using KurrentDB.Services
-=======
-@using KurrentDB.SecondaryIndexing.Indexes.User
->>>>>>> 9ae25a7c
 @using KurrentDB.UI.Services
 @using Microsoft.AspNetCore.Authorization
 @using Serilog
