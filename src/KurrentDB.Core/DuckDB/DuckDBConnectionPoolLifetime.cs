// Copyright (c) Kurrent, Inc and/or licensed to Kurrent, Inc under one or more agreements.
// Kurrent, Inc licenses this file to you under the Kurrent License v1 (see LICENSE.md).

using System;
using System.Collections.Generic;
using System.Diagnostics;
using System.Diagnostics.CodeAnalysis;
using System.IO;
using System.Linq;
using DotNext;
using Kurrent.Quack;
using Kurrent.Quack.ConnectionPool;
using KurrentDB.Core.TransactionLog.Chunks;
using KurrentDB.DuckDB;
using Microsoft.Extensions.Logging;

namespace KurrentDB.Core.DuckDB;

// Manages the lifetime of the Shared pool
// Also produces additional pools on demand that the caller should dispose.
public class DuckDBConnectionPoolLifetime : Disposable {
	private readonly string _path;
	private readonly IReadOnlyList<IDuckDBSetup> _repeated;
	private readonly ILogger<DuckDBConnectionPoolLifetime> _log;
	[CanBeNull] private string _tempPath;

<<<<<<< HEAD
	public DuckDBConnectionPool Shared { get; }

	public DuckDBConnectionPoolLifetime(TFChunkDbConfig config, IEnumerable<IDuckDBSetup> setups, [CanBeNull] ILogger<DuckDBConnectionPoolLifetime> log) {
		_path = config.InMemDb ? GetTempPath() : $"{config.Path}/kurrent.ddb";
		_log = log;

=======
	public DuckDBConnectionPoolLifetime(TFChunkDbConfig config,
		IEnumerable<IDuckDBSetup> setups,
		[CanBeNull] ILogger<DuckDBConnectionPoolLifetime> log) {
		var path = config.InMemDb ? GetTempPath() : $"{config.Path}/kurrent.ddb";
		var repeated = new List<IDuckDBSetup>();
>>>>>>> 77a951a3
		var once = new List<IDuckDBSetup>();
		var repeated = new List<IDuckDBSetup>();
		foreach (var duckDBSetup in setups) {
			if (duckDBSetup.OneTimeOnly) {
				once.Add(duckDBSetup);
			} else {
				repeated.Add(duckDBSetup);
			}
		}
		_repeated = repeated;

<<<<<<< HEAD
		Shared = CreatePool(isReadOnly: false);
		using var connection = Shared.Open();
		foreach (var s in once)
=======
		var total = CalculateRam();
		var duckDbRam = (int)total * 0.25;
		var settings = new Dictionary<string, string> {
			["memory_limit"] = $"{duckDbRam}MB"
		};
		_pool = new ConnectionPoolWithFunctions($"Data Source={path};{GetParamsString()}", repeated.ToArray());
		log?.LogInformation("Created DuckDB connection pool at {path} with {settings}", path, settings);
		_log = log;
		using var connection = _pool.Open();
		foreach (var s in once) {
>>>>>>> 77a951a3
			s.Execute(connection);

		return;

		string GetTempPath() {
			_tempPath = Path.GetTempFileName();
			File.Delete(_tempPath);
			return _tempPath;
		}

		long CalculateRam() {
			var totalRam = GC.GetGCMemoryInfo().TotalAvailableMemoryBytes;
			return totalRam / 1024 / 1024;
		}

		string GetParamsString() {
			var list = settings.Keys.Select(x => $"{x}={settings[x]}");
			return string.Join(";", list);
		}
	}

	public DuckDBConnectionPool CreatePool() => CreatePool(isReadOnly: true); // no writes go through here so set read only

	private DuckDBConnectionPool CreatePool(bool isReadOnly) {
		var accessMode = isReadOnly ? "READ_ONLY" : "READ_WRITE";
		var pool = new ConnectionPoolWithFunctions($"Data Source={_path};access_mode={accessMode};", _repeated);
		_log?.LogTrace("Created {type} DuckDB connection pool at {path}", accessMode, _path);
		return pool;
	}

	protected override void Dispose(bool disposing) {
		if (disposing) {
			_log?.LogDebug("Checkpointing DuckDB connection");
			var connection = Shared.Open();
			connection.Checkpoint();
			connection.Dispose();
			Shared.Dispose();
			if (_tempPath != null) {
				try {
					File.Delete(_tempPath);
				} catch (IOException) {
					// let the file stay and be cleaned up by the OS
				}
			}

			_log?.LogInformation("Disposed DuckDB connection pool");
		}

		base.Dispose(disposing);
	}

	private class ConnectionPoolWithFunctions(string connectionString, IReadOnlyList<IDuckDBSetup> setup) : DuckDBConnectionPool(connectionString) {
		[Experimental("DuckDBNET001")]
		protected override void Initialize(DuckDBAdvancedConnection connection) {
			base.Initialize(connection);
			for (var i = 0; i < setup.Count; i++) {
				try {
					setup[i].Execute(connection);
				} catch (Exception) {
					// it happens for some reason, investigating
				}
			}
		}
	}
}<|MERGE_RESOLUTION|>--- conflicted
+++ resolved
@@ -3,7 +3,6 @@
 
 using System;
 using System.Collections.Generic;
-using System.Diagnostics;
 using System.Diagnostics.CodeAnalysis;
 using System.IO;
 using System.Linq;
@@ -24,20 +23,16 @@
 	private readonly ILogger<DuckDBConnectionPoolLifetime> _log;
 	[CanBeNull] private string _tempPath;
 
-<<<<<<< HEAD
 	public DuckDBConnectionPool Shared { get; }
 
-	public DuckDBConnectionPoolLifetime(TFChunkDbConfig config, IEnumerable<IDuckDBSetup> setups, [CanBeNull] ILogger<DuckDBConnectionPoolLifetime> log) {
+	public DuckDBConnectionPoolLifetime(
+		TFChunkDbConfig config,
+		IEnumerable<IDuckDBSetup> setups,
+		[CanBeNull] ILogger<DuckDBConnectionPoolLifetime> log) {
+
 		_path = config.InMemDb ? GetTempPath() : $"{config.Path}/kurrent.ddb";
 		_log = log;
 
-=======
-	public DuckDBConnectionPoolLifetime(TFChunkDbConfig config,
-		IEnumerable<IDuckDBSetup> setups,
-		[CanBeNull] ILogger<DuckDBConnectionPoolLifetime> log) {
-		var path = config.InMemDb ? GetTempPath() : $"{config.Path}/kurrent.ddb";
-		var repeated = new List<IDuckDBSetup>();
->>>>>>> 77a951a3
 		var once = new List<IDuckDBSetup>();
 		var repeated = new List<IDuckDBSetup>();
 		foreach (var duckDBSetup in setups) {
@@ -49,22 +44,9 @@
 		}
 		_repeated = repeated;
 
-<<<<<<< HEAD
-		Shared = CreatePool(isReadOnly: false);
+		Shared = CreatePool(isReadOnly: false, log: true);
 		using var connection = Shared.Open();
 		foreach (var s in once)
-=======
-		var total = CalculateRam();
-		var duckDbRam = (int)total * 0.25;
-		var settings = new Dictionary<string, string> {
-			["memory_limit"] = $"{duckDbRam}MB"
-		};
-		_pool = new ConnectionPoolWithFunctions($"Data Source={path};{GetParamsString()}", repeated.ToArray());
-		log?.LogInformation("Created DuckDB connection pool at {path} with {settings}", path, settings);
-		_log = log;
-		using var connection = _pool.Open();
-		foreach (var s in once) {
->>>>>>> 77a951a3
 			s.Execute(connection);
 
 		return;
@@ -74,8 +56,23 @@
 			File.Delete(_tempPath);
 			return _tempPath;
 		}
+	}
 
-		long CalculateRam() {
+	public DuckDBConnectionPool CreatePool() => CreatePool(isReadOnly: true, log: false); // no writes go through here so set read only
+
+	private DuckDBConnectionPool CreatePool(bool isReadOnly, bool log) {
+		var availableRamMib = CalculateRam();
+		var duckDbRamMib = (int)availableRamMib * 0.25;
+		var settings = new Dictionary<string, string> {
+			["memory_limit"] = $"{duckDbRamMib}MB",
+			["access_mode"] = isReadOnly ? "READ_ONLY" : "READ_WRITE",
+		};
+		var pool = new ConnectionPoolWithFunctions($"Data Source={_path};{GetParamsString()}", _repeated);
+		if (log)
+			_log?.LogInformation("Created DuckDB connection pool at {path} with {settings}", _path, settings);
+		return pool;
+
+		static long CalculateRam() {
 			var totalRam = GC.GetGCMemoryInfo().TotalAvailableMemoryBytes;
 			return totalRam / 1024 / 1024;
 		}
@@ -84,15 +81,6 @@
 			var list = settings.Keys.Select(x => $"{x}={settings[x]}");
 			return string.Join(";", list);
 		}
-	}
-
-	public DuckDBConnectionPool CreatePool() => CreatePool(isReadOnly: true); // no writes go through here so set read only
-
-	private DuckDBConnectionPool CreatePool(bool isReadOnly) {
-		var accessMode = isReadOnly ? "READ_ONLY" : "READ_WRITE";
-		var pool = new ConnectionPoolWithFunctions($"Data Source={_path};access_mode={accessMode};", _repeated);
-		_log?.LogTrace("Created {type} DuckDB connection pool at {path}", accessMode, _path);
-		return pool;
 	}
 
 	protected override void Dispose(bool disposing) {
