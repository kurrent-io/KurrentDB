--- conflicted
+++ resolved
@@ -38,7 +38,6 @@
 using Microsoft.IdentityModel.Protocols.OpenIdConnect;
 using OpenTelemetry.Metrics;
 using OpenTelemetry.Resources;
-using OpenTelemetry.Trace;
 using Serilog;
 using AuthenticationMiddleware = KurrentDB.Core.Services.Transport.Http.AuthenticationMiddleware;
 using ClientGossip = EventStore.Core.Services.Transport.Grpc.Gossip;
@@ -251,6 +250,7 @@
 
 		services
             .AddSingleton(_options)
+            .AddSingleton(_metricsConfiguration)
 			.AddSingleton<ISubscriber>(_mainBus)
 			.AddSingleton<IPublisher>(_mainQueue)
 			.AddSingleton<ISystemClient, SystemClient>()
@@ -269,20 +269,7 @@
 			.AddSingleton(new ClientGossip(_mainQueue, _authorizationProvider, _trackers.GossipTrackers.ProcessingRequestFromGrpcClient))
 			.AddSingleton(new Monitoring(_monitoringQueue))
 			.AddSingleton(new Redaction(_mainQueue, _authorizationProvider))
-<<<<<<< HEAD
 			.AddSingleton<ServerFeatures>();
-=======
-			.AddSingleton(new MultiStreamAppendService(
-				publisher: _mainQueue,
-				authorizationProvider: _authorizationProvider,
-				appendTracker: _trackers.GrpcTrackers[MetricsConfiguration.GrpcMethod.StreamAppend],
-				maxAppendSize: Ensure.Positive(_options.Application.MaxAppendSize),
-				maxAppendEventSize: Ensure.Positive(_options.Application.MaxAppendEventSize),
-				chunkSize: _options.Database.ChunkSize))
-			.AddSingleton<ServerFeatures>()
-			.AddSingleton(_options)
-			.AddSingleton(_metricsConfiguration);
->>>>>>> e86fd752
 
         // OpenTelemetry
         services.AddOpenTelemetry()
@@ -310,15 +297,9 @@
 		services
 			.AddSingleton<LogRetriesInterceptor>()
 			.AddGrpc(options => {
-<<<<<<< HEAD
                 var hostEnvironment = services
                     .BuildServiceProvider()
                     .GetRequiredService<IHostEnvironment>();
-=======
-#if DEBUG
-				options.EnableDetailedErrors = true;
-#endif
->>>>>>> e86fd752
 
                 options.EnableDetailedErrors = hostEnvironment.IsDevelopment()
                                             || hostEnvironment.IsStaging()
