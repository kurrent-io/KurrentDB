// Copyright (c) Kurrent, Inc and/or licensed to Kurrent, Inc under one or more agreements.
// Kurrent, Inc licenses this file to you under the Kurrent License v1 (see LICENSE.md).

using System;
using System.Collections.Generic;
using System.Diagnostics;
using System.IO;
using System.Linq;
using System.Net;
using System.Net.Security;
using System.Runtime.CompilerServices;
using System.Runtime.InteropServices;
using System.Security.Cryptography.X509Certificates;
using System.Threading;
using System.Threading.Tasks;
using EventStore.Core.Cluster;
using EventStore.Plugins.Authentication;
using EventStore.Plugins.Authorization;
using EventStore.Plugins.Subsystems;
using EventStore.Plugins.Transforms;
using KurrentDB.Common.Configuration;
using KurrentDB.Common.Exceptions;
using KurrentDB.Common.Log;
using KurrentDB.Common.Options;
using KurrentDB.Common.Utils;
using KurrentDB.Core.Authentication;
using KurrentDB.Core.Authentication.DelegatedAuthentication;
using KurrentDB.Core.Authentication.PassthroughAuthentication;
using KurrentDB.Core.Authorization;
using KurrentDB.Core.Bus;
using KurrentDB.Core.Caching;
using KurrentDB.Core.Certificates;
using KurrentDB.Core.Cluster;
using KurrentDB.Core.Configuration.Sources;
using KurrentDB.Core.Data;
using KurrentDB.Core.DataStructures;
using KurrentDB.Core.Helpers;
using KurrentDB.Core.Index;
using KurrentDB.Core.Index.Hashes;
using KurrentDB.Core.LogAbstraction;
using KurrentDB.Core.Messages;
using KurrentDB.Core.Messaging;
using KurrentDB.Core.Resilience;
using KurrentDB.Core.Services;
using KurrentDB.Core.Services.Archive;
using KurrentDB.Core.Services.Archive.Naming;
using KurrentDB.Core.Services.Archive.Storage;
using KurrentDB.Core.Services.Gossip;
using KurrentDB.Core.Services.Monitoring;
using KurrentDB.Core.Services.PeriodicLogs;
using KurrentDB.Core.Services.PersistentSubscription;
using KurrentDB.Core.Services.PersistentSubscription.ConsumerStrategy;
using KurrentDB.Core.Services.Replication;
using KurrentDB.Core.Services.RequestManager;
using KurrentDB.Core.Services.Storage;
using KurrentDB.Core.Services.Storage.EpochManager;
using KurrentDB.Core.Services.Storage.InMemory;
using KurrentDB.Core.Services.Storage.ReaderIndex;
using KurrentDB.Core.Services.TimerService;
using KurrentDB.Core.Services.Transport.Http;
using KurrentDB.Core.Services.Transport.Http.Authentication;
using KurrentDB.Core.Services.Transport.Http.Controllers;
using KurrentDB.Core.Services.Transport.Http.NodeHttpClientFactory;
using KurrentDB.Core.Services.Transport.Tcp;
using KurrentDB.Core.Services.VNode;
using KurrentDB.Core.Settings;
using KurrentDB.Core.Synchronization;
using KurrentDB.Core.Telemetry;
using KurrentDB.Core.TransactionLog.Checkpoint;
using KurrentDB.Core.TransactionLog.Chunks;
using KurrentDB.Core.TransactionLog.Chunks.TFChunk;
using KurrentDB.Core.TransactionLog.FileNamingStrategy;
using KurrentDB.Core.TransactionLog.LogRecords;
using KurrentDB.Core.TransactionLog.Scavenging;
using KurrentDB.Core.TransactionLog.Scavenging.DbAccess;
using KurrentDB.Core.TransactionLog.Scavenging.Interfaces;
using KurrentDB.Core.TransactionLog.Scavenging.Sqlite;
using KurrentDB.Core.TransactionLog.Scavenging.Stages;
using KurrentDB.Core.Transforms;
using KurrentDB.Core.Transforms.Identity;
using KurrentDB.Core.Util;
using KurrentDB.Licensing;
using Microsoft.AspNetCore.Builder;
using Microsoft.Data.Sqlite;
using Microsoft.Extensions.Configuration;
using Microsoft.Extensions.DependencyInjection;
using ILogger = Serilog.ILogger;
using IODispatcherDelayedMessage = KurrentDB.Core.Helpers.IODispatcherDelayedMessage;
using LogLevel = KurrentDB.Common.Options.LogLevel;
using RuntimeInformation = System.Runtime.RuntimeInformation;
using TelemetryMessage = KurrentDB.Core.Telemetry.TelemetryMessage;

namespace KurrentDB.Core;
public abstract class ClusterVNode {
	protected static readonly ILogger Log = Serilog.Log.ForContext<ClusterVNode>();

	public static readonly TimeSpan ShutdownTimeout =
		ClusterVNodeController.ShutdownTimeout + TimeSpan.FromSeconds(1);

	public static ClusterVNode<TStreamId> Create<TStreamId>(
		ClusterVNodeOptions options,
		ILogFormatAbstractorFactory<TStreamId> logFormatAbstractorFactory,
		AuthenticationProviderFactory authenticationProviderFactory = null,
		AuthorizationProviderFactory authorizationProviderFactory = null,
		VirtualStreamReader virtualStreamReader = null,
		SecondaryIndexReaders secondaryIndexReaders = null,
		IReadOnlyList<IPersistentSubscriptionConsumerStrategyFactory> factories = null,
		CertificateProvider certificateProvider = null,
		IConfiguration configuration = null,
		Guid? instanceId = null,
		int debugIndex = 0) {

		return new ClusterVNode<TStreamId>(
			options,
			logFormatAbstractorFactory,
			authenticationProviderFactory,
			authorizationProviderFactory,
			virtualStreamReader,
			secondaryIndexReaders,
			factories,
			certificateProvider,
			configuration,
			instanceId: instanceId,
			debugIndex: debugIndex);
	}

	abstract public TFChunkDb Db { get; }
	abstract public GossipAdvertiseInfo GossipAdvertiseInfo { get; }
	abstract public IPublisher MainQueue { get; }
	abstract public ISubscriber MainBus { get; }
	abstract public QueueStatsManager QueueStatsManager { get; }
	abstract public IInternalStartup Startup { get; }
	abstract public IAuthenticationProvider AuthenticationProvider { get; }
	abstract public IHttpService HttpService { get; }
	abstract public VNodeInfo NodeInfo { get; }
	abstract public CertificateDelegates.ClientCertificateValidator InternalClientCertificateValidator { get; }
	abstract public Func<X509Certificate2> CertificateSelector { get; }
	abstract public Func<X509Certificate2Collection> IntermediateCertificatesSelector { get; }
	abstract public bool DisableHttps { get; }
	abstract public bool EnableUnixSocket { get; }
	abstract public bool IsShutdown { get; }

	abstract public Task<ClusterVNode> StartAsync(bool waitUntilReady, CancellationToken token);
	abstract public Task StopAsync(TimeSpan? timeout = null, CancellationToken cancellationToken = default);
}

public class ClusterVNode<TStreamId> :
	ClusterVNode,
	IAsyncHandle<SystemMessage.BecomeShuttingDown>,
	IHandle<SystemMessage.BecomeShutdown>,
	IHandle<SystemMessage.SystemStart>,
	IHandle<ClientMessage.ReloadConfig> {

	private readonly ClusterVNodeOptions _options;

	public override TFChunkDb Db { get; }

	public override GossipAdvertiseInfo GossipAdvertiseInfo { get; }

	public override IPublisher MainQueue => _mainQueue;

	public override ISubscriber MainBus => _mainBus;

	public override IHttpService HttpService {
		get { return _httpService; }
	}

	public override QueueStatsManager QueueStatsManager => _queueStatsManager;

	public override IInternalStartup Startup => _startup;

	public override IAuthenticationProvider AuthenticationProvider {
		get { return _authenticationProvider; }
	}

	internal ThreadPoolMessageScheduler WorkersHandler {
		get { return _workersHandler; }
	}

	public override VNodeInfo NodeInfo { get; }


	private readonly IPublisher _mainQueue;
	private readonly ISubscriber _mainBus;

	private readonly ClusterVNodeController<TStreamId> _controller;
	private readonly TimerService _timerService;
	private readonly KestrelHttpService _httpService;
	private readonly ITimeProvider _timeProvider;
	private readonly IReadOnlyList<ISubsystem> _subsystems;
	private readonly TaskCompletionSource<bool> _shutdownSource = new();
	private readonly IAuthenticationProvider _authenticationProvider;
	private readonly IAuthorizationProvider _authorizationProvider;
	private readonly IReadIndex<TStreamId> _readIndex;
	private readonly SemaphoreSlimLock _switchChunksLock = new();

	private readonly InMemoryBus _workerBus;
	private readonly ThreadPoolMessageScheduler _workersHandler;
	private readonly List<Task> _tasks = new();
	private readonly QueueStatsManager _queueStatsManager;
	private readonly bool _disableHttps;
	private readonly bool _enableUnixSocket;
	private readonly Func<X509Certificate2> _certificateSelector;
	private readonly Func<X509Certificate2Collection> _trustedRootCertsSelector;
	private readonly Func<X509Certificate2Collection> _intermediateCertsSelector;
	private readonly CertificateDelegates.ServerCertificateValidator _internalServerCertificateValidator;
	private readonly CertificateDelegates.ClientCertificateValidator _internalClientCertificateValidator;
	private readonly CertificateDelegates.ServerCertificateValidator _externalServerCertificateValidator;
	private readonly CertificateProvider _certificateProvider;
	private readonly ClusterVNodeStartup<TStreamId> _startup;
	private readonly Func<CancellationToken, ValueTask> _start;
	private readonly INodeHttpClientFactory _nodeHttpClientFactory;
	private readonly EventStoreClusterClientCache _eventStoreClusterClientCache;

	private int _stopCalled;
	private int _reloadingConfig;
	private PosixSignalRegistration _reloadConfigSignalRegistration;
	readonly CompositeHasher<TStreamId> _longHasher;

	public override CertificateDelegates.ClientCertificateValidator InternalClientCertificateValidator => _internalClientCertificateValidator;
	public override Func<X509Certificate2> CertificateSelector => _certificateSelector;
	public override Func<X509Certificate2Collection> IntermediateCertificatesSelector => _intermediateCertsSelector;
	public override bool DisableHttps => _disableHttps;
	public sealed override bool EnableUnixSocket => _enableUnixSocket;
	public override bool IsShutdown => _shutdownSource.Task.IsCompleted;

#if DEBUG
	public TaskCompletionSource<bool> _taskAddedTrigger = new();
	public object _taskAddLock = new();
#endif

	public ClusterVNode(ClusterVNodeOptions options,
		ILogFormatAbstractorFactory<TStreamId> logFormatAbstractorFactory,
		AuthenticationProviderFactory authenticationProviderFactory = null,
		AuthorizationProviderFactory authorizationProviderFactory = null,
		VirtualStreamReader virtualStreamReader = null,
		SecondaryIndexReaders secondaryIndexReaders = null,
		IReadOnlyList<IPersistentSubscriptionConsumerStrategyFactory>
			additionalPersistentSubscriptionConsumerStrategyFactories = null,
		CertificateProvider certificateProvider = null,
		IConfiguration configuration = null,
		IExpiryStrategy expiryStrategy = null,
		Guid? instanceId = null, int debugIndex = 0,
		Action<IServiceCollection> configureAdditionalNodeServices = null) {

		configuration ??= new ConfigurationBuilder().Build();
		secondaryIndexReaders ??= new();

		LogPluginSubsectionWarnings(configuration);

		_certificateProvider = certificateProvider;

		ClusterVNodeOptionsValidator.Validate(options);

		ReloadLogOptions(options);

		T GetOptions<T>(string subsection) where T : new() => configuration
			.GetSection($"{KurrentConfigurationKeys.Prefix}:{subsection}")
			.Get<T>() ?? new();

		var experimentalOptions = GetOptions<ExperimentalOptions>("Experimental");
		OptionsFormatter.LogConfig("Experimental", experimentalOptions);
		ChunkFileHandle.AsynchronousByDefault = experimentalOptions.AsyncIO;

		var isRunningInContainer = ContainerizedEnvironment.IsRunningInContainer();

		instanceId ??= Guid.NewGuid();
		if (instanceId == Guid.Empty) {
			throw new ArgumentException("InstanceId may not be empty.", nameof(instanceId));
		}

		if (!options.Application.Insecure) {
			ReloadCertificates(options);

			if (_certificateProvider?.TrustedRootCerts == null || _certificateProvider?.Certificate == null) {
				throw new InvalidConfigurationException("A certificate is required unless insecure mode (--insecure) is set.");
			}
		}

		_options = options;

#if DEBUG
		AddTask(_taskAddedTrigger.Task);
#endif

		var archiveOptions = GetOptions<ArchiveOptions>("Archive");
		OptionsFormatter.LogConfig("Archive", archiveOptions);
		archiveOptions.Validate();

		var disableInternalTcpTls = options.Application.Insecure;
		var disableExternalTcpTls = options.Application.Insecure;
		var nodeTcpOptions = GetOptions<NodeTcpOptions>("TcpPlugin");
		var enableExternalTcp = nodeTcpOptions.EnableExternalTcp;

		var httpEndPoint = new IPEndPoint(options.Interface.NodeIp, options.Interface.NodePort);

		var intTcp = disableInternalTcpTls
			? new IPEndPoint(options.Interface.ReplicationIp,
				options.Interface.ReplicationPort)
			: null;
		var intSecIp = !disableInternalTcpTls
			? new IPEndPoint(options.Interface.ReplicationIp,
				options.Interface.ReplicationPort)
			: null;

		var extTcp = disableExternalTcpTls && enableExternalTcp
			? new IPEndPoint(options.Interface.NodeIp,
				nodeTcpOptions.NodeTcpPort)
			: null;
		var extSecIp = !disableExternalTcpTls && enableExternalTcp
			? new IPEndPoint(options.Interface.NodeIp,
				nodeTcpOptions.NodeTcpPort)
			: null;

		var intTcpPortAdvertiseAs = disableInternalTcpTls ? options.Interface.ReplicationTcpPortAdvertiseAs : 0;
		var intSecTcpPortAdvertiseAs = !disableInternalTcpTls ? options.Interface.ReplicationTcpPortAdvertiseAs : 0;

		var extTcpPortAdvertiseAs = enableExternalTcp && disableExternalTcpTls && nodeTcpOptions.NodeTcpPortAdvertiseAs.HasValue
			? nodeTcpOptions.NodeTcpPortAdvertiseAs.Value!
			: 0;
		var extSecTcpPortAdvertiseAs = enableExternalTcp && !disableExternalTcpTls && nodeTcpOptions.NodeTcpPortAdvertiseAs.HasValue
			? nodeTcpOptions.NodeTcpPortAdvertiseAs.Value!
			: 0;

		Log.Information("Quorum size set to {quorum}.", options.Cluster.QuorumSize);

		NodeInfo = new VNodeInfo(instanceId.Value, debugIndex, intTcp, intSecIp, extTcp, extSecIp,
			httpEndPoint, options.Cluster.ReadOnlyReplica);

		var dbConfig = CreateDbConfig(
			out var statsHelper);

		var trackers = new Trackers();
		var metricsConfiguration = MetricsConfiguration.Get(configuration);
		MetricsBootstrapper.Bootstrap(metricsConfiguration, dbConfig, trackers);

		var namingStrategy = new VersionedPatternFileNamingStrategy(dbConfig.Path, "chunk-");
		IChunkFileSystem fileSystem = new ChunkLocalFileSystem(namingStrategy);

		// ARCHIVE
		IArchiveStorageReader archiveReader = NoArchiveReader.Instance;
		var locatorCodec = new PrefixingLocatorCodec();
		if (archiveOptions.Enabled) {
			archiveReader = new ResilientArchiveStorage(
				ResiliencePipelines.RetrySlow,
				ArchiveStorageFactory.Create(
					options: archiveOptions,
					namingStrategy: new ArchiveNamingStrategy(namingStrategy)));

			fileSystem = new FileSystemWithArchive(
				chunkSize: dbConfig.ChunkSize,
				locatorCodec: locatorCodec,
				localFileSystem: fileSystem,
				archive: archiveReader);
		}

		Db = new TFChunkDb(
			dbConfig,
			tracker: trackers.TransactionFileTracker,
			fileSystem: fileSystem,
			transformManager: new DbTransformManager(),
			onChunkSwitched: chunkInfo => {
				_mainQueue.Publish(new SystemMessage.ChunkSwitched(chunkInfo));
			});

		TFChunkDbConfig CreateDbConfig(
			out SystemStatsHelper statsHelper) {

			ICheckpoint writerChk;
			ICheckpoint chaserChk;
			ICheckpoint epochChk;
			ICheckpoint proposalChk;
			ICheckpoint truncateChk;
			ICheckpoint streamExistenceFilterChk;
			//todo(clc) : promote these to file backed checkpoints re:project-io
			ICheckpoint replicationChk = new InMemoryCheckpoint(Checkpoint.Replication, initValue: -1);
			ICheckpoint indexChk = new InMemoryCheckpoint(Checkpoint.Index, initValue: -1);
			var dbPath = options.Database.Db;

			if (options.Database.MemDb) {
				writerChk = new InMemoryCheckpoint(Checkpoint.Writer);
				chaserChk = new InMemoryCheckpoint(Checkpoint.Chaser);
				epochChk = new InMemoryCheckpoint(Checkpoint.Epoch, initValue: -1);
				proposalChk = new InMemoryCheckpoint(Checkpoint.Proposal, initValue: -1);
				truncateChk = new InMemoryCheckpoint(Checkpoint.Truncate, initValue: -1);
				streamExistenceFilterChk = new InMemoryCheckpoint(Checkpoint.StreamExistenceFilter, initValue: -1);
			} else {
				try {
					Directory.CreateDirectory(dbPath);
					// Ensure that we have write access to the dbPath
					using var _ = File.Create(Path.Combine(dbPath, $"write-attempt-{Guid.NewGuid()}.tmp"),
						bufferSize: 1, FileOptions.DeleteOnClose);
				} catch (UnauthorizedAccessException) {
					// Only use the fallback default directory if we are using a default directory
					if (dbPath == Locations.DefaultDataDirectory || dbPath == Locations.LegacyDataDirectory) {
						Log.Information(
							"Access to path {dbPath} denied. The KurrentDB database will be created in {fallbackDefaultDataDirectory}",
							dbPath, Locations.FallbackDefaultDataDirectory);
						dbPath = Locations.FallbackDefaultDataDirectory;
						Log.Information("Defaulting DB Path to {dbPath}", dbPath);
						Directory.CreateDirectory(dbPath);
					} else {
						throw;
					}
				}

				var indexPath = options.Database.Index ?? Path.Combine(dbPath, ESConsts.DefaultIndexDirectoryName);
				Log.Information("Index Path set to {indexPath}", indexPath);

				var streamExistencePath = Path.Combine(indexPath, ESConsts.StreamExistenceFilterDirectoryName);
				Directory.CreateDirectory(streamExistencePath);

				var writerCheckFilename = Path.Combine(dbPath, Checkpoint.Writer + ".chk");
				var chaserCheckFilename = Path.Combine(dbPath, Checkpoint.Chaser + ".chk");
				var epochCheckFilename = Path.Combine(dbPath, Checkpoint.Epoch + ".chk");
				var proposalCheckFilename = Path.Combine(dbPath, Checkpoint.Proposal + ".chk");
				var truncateCheckFilename = Path.Combine(dbPath, Checkpoint.Truncate + ".chk");
				var streamExistenceFilterCheckFilename = Path.Combine(streamExistencePath, Checkpoint.StreamExistenceFilter + ".chk");

				if (RuntimeInformation.IsUnix) {
					Log.Debug("Using File Checkpoints");
					writerChk = new FileCheckpoint(writerCheckFilename, Checkpoint.Writer);
					chaserChk = new FileCheckpoint(chaserCheckFilename, Checkpoint.Chaser);
					epochChk = new FileCheckpoint(epochCheckFilename, Checkpoint.Epoch,
						initValue: -1);
					proposalChk = new FileCheckpoint(proposalCheckFilename, Checkpoint.Proposal,
						initValue: -1);
					truncateChk = new FileCheckpoint(truncateCheckFilename, Checkpoint.Truncate,
						initValue: -1);
					streamExistenceFilterChk = new FileCheckpoint(streamExistenceFilterCheckFilename, Checkpoint.StreamExistenceFilter,
						initValue: -1);
				} else {
					Log.Debug("Using Memory Mapped File Checkpoints");
					writerChk = new MemoryMappedFileCheckpoint(writerCheckFilename, Checkpoint.Writer);
					chaserChk = new MemoryMappedFileCheckpoint(chaserCheckFilename, Checkpoint.Chaser);
					epochChk = new MemoryMappedFileCheckpoint(epochCheckFilename, Checkpoint.Epoch,
						initValue: -1);
					proposalChk = new MemoryMappedFileCheckpoint(proposalCheckFilename, Checkpoint.Proposal,
						initValue: -1);
					truncateChk = new MemoryMappedFileCheckpoint(truncateCheckFilename, Checkpoint.Truncate,
						initValue: -1);
					streamExistenceFilterChk = new MemoryMappedFileCheckpoint(streamExistenceFilterCheckFilename, Checkpoint.StreamExistenceFilter,
						initValue: -1);
				}
			}

			var cache = options.Database.CachedChunks >= 0
				? options.Database.CachedChunks * (long)(options.Database.ChunkSize + ChunkHeader.Size + ChunkFooter.Size)
				: options.Database.ChunksCacheSize;

			// Calculate automatic configuration changes
			var statsCollectionPeriod = options.Application.StatsPeriodSec > 0
				? (long)options.Application.StatsPeriodSec * 1000
				: Timeout.Infinite;
			statsHelper = new SystemStatsHelper(Log, writerChk.AsReadOnly(), dbPath, statsCollectionPeriod);

			return new TFChunkDbConfig(dbPath,
				options.Database.ChunkSize,
				cache,
				writerChk,
				chaserChk,
				epochChk,
				proposalChk,
				truncateChk,
				replicationChk,
				indexChk,
				streamExistenceFilterChk,
				options.Database.MemDb,
				unbuffered: false,
				options.Database.WriteThrough,
				options.Database.ReduceFileCachePressure,
				options.Database.MaxTruncation);
		}

		var writerCheckpoint = Db.Config.WriterCheckpoint.Read();
		var chaserCheckpoint = Db.Config.ChaserCheckpoint.Read();
		var epochCheckpoint = Db.Config.EpochCheckpoint.Read();
		var truncateCheckpoint = Db.Config.TruncateCheckpoint.Read();
		var streamExistenceFilterCheckpoint = Db.Config.StreamExistenceFilterCheckpoint.Read();

		Log.Information("{description,-25} {instanceId}", "INSTANCE ID:", NodeInfo.InstanceId);
		Log.Information("{description,-25} {path}", "DATABASE:", Db.Config.Path);
		Log.Information("{description,-25} {writerCheckpoint} (0x{writerCheckpoint:X})", "WRITER CHECKPOINT:",
			writerCheckpoint, writerCheckpoint);
		Log.Information("{description,-25} {chaserCheckpoint} (0x{chaserCheckpoint:X})", "CHASER CHECKPOINT:",
			chaserCheckpoint, chaserCheckpoint);
		Log.Information("{description,-25} {epochCheckpoint} (0x{epochCheckpoint:X})", "EPOCH CHECKPOINT:",
			epochCheckpoint, epochCheckpoint);
		Log.Information("{description,-25} {truncateCheckpoint} (0x{truncateCheckpoint:X})", "TRUNCATE CHECKPOINT:",
			truncateCheckpoint, truncateCheckpoint);
		Log.Information("{description,-25} {streamExistenceFilterCheckpoint} (0x{streamExistenceFilterCheckpoint:X})", "STREAM EXISTENCE FILTER CHECKPOINT:",
			streamExistenceFilterCheckpoint, streamExistenceFilterCheckpoint);

		var isSingleNode = options.Cluster.ClusterSize == 1;
		_disableHttps = options.Application.Insecure;
		_enableUnixSocket = options.Interface.EnableUnixSocket;
		_queueStatsManager = new QueueStatsManager();

		_certificateSelector = () => _certificateProvider?.Certificate;
		_trustedRootCertsSelector = () => _certificateProvider?.TrustedRootCerts;
		_intermediateCertsSelector = () =>
			_certificateProvider?.IntermediateCerts == null
				? null
				: new X509Certificate2Collection(_certificateProvider?.IntermediateCerts);

		_internalServerCertificateValidator = (cert, chain, errors, otherNames) => ValidateServerCertificate(cert, chain, errors, _intermediateCertsSelector, _trustedRootCertsSelector, otherNames);
		_internalClientCertificateValidator = (cert, chain, errors) => ValidateClientCertificate(cert, chain, errors, _intermediateCertsSelector, _trustedRootCertsSelector);
		_externalServerCertificateValidator = (cert, chain, errors, otherNames) => ValidateServerCertificate(cert, chain, errors, _intermediateCertsSelector, _trustedRootCertsSelector, otherNames);

		var forwardingProxy = new MessageForwardingProxy();

		// MISC WORKERS
		_workerBus = new("Worker Bus", watchSlowMsg: true, slowMsgThreshold: TimeSpan.FromMilliseconds(200));
		_workersHandler = new ThreadPoolMessageScheduler("Worker Scheduler", _workerBus) {
			SynchronizeMessagesWithUnknownAffinity = false,
		};

		void StartSubsystems() {
			foreach (var subsystem in _subsystems) {
				var subSystemName = subsystem.Name;
				subsystem.Start().ContinueWith(t => {
					if (t.IsCompletedSuccessfully)
						_mainQueue.Publish(new SystemMessage.SubSystemInitialized(subSystemName));
					else
						Log.Error(t.Exception, "Failed to initialize subsystem {subSystemName}", subSystemName);
				});
			}
		}

		_controller =
			new ClusterVNodeController<TStreamId>(
				_queueStatsManager, trackers, NodeInfo, Db,
				trackers.NodeStatusTracker,
				options, this, forwardingProxy,
				startSubsystems: StartSubsystems);

		_mainQueue = _controller.MainQueue;
		_mainBus = _controller.MainBus;

		var shutdownService = new ShutdownService(_mainQueue, NodeInfo);
		_mainBus.Subscribe<SystemMessage.RegisterForGracefulTermination>(shutdownService);
		_mainBus.Subscribe<ClientMessage.RequestShutdown>(shutdownService);
		_mainBus.Subscribe<SystemMessage.ComponentTerminated>(shutdownService);
		_mainBus.Subscribe<SystemMessage.PeripheralShutdownTimeout>(shutdownService);

		var uriScheme = options.Application.Insecure ? Uri.UriSchemeHttp : Uri.UriSchemeHttps;
		var clusterDns = options.Cluster.DiscoverViaDns ? options.Cluster.ClusterDns : null;

		_nodeHttpClientFactory = new NodeHttpClientFactory(
			uriScheme,
			_internalServerCertificateValidator,
			_certificateSelector);

		_eventStoreClusterClientCache = new EventStoreClusterClientCache(_mainQueue,
			(endpoint, publisher) =>
				new EventStoreClusterClient(
					publisher, uriScheme,
					endpoint, _nodeHttpClientFactory, clusterDns,
					gossipSendTracker: trackers.GossipTrackers.PushToPeer,
					gossipGetTracker: trackers.GossipTrackers.PullFromPeer));

		_mainBus.Subscribe<ClusterClientMessage.CleanCache>(_eventStoreClusterClientCache);
		_mainBus.Subscribe<SystemMessage.SystemInit>(_eventStoreClusterClientCache);

		//SELF
		_mainBus.Subscribe<SystemMessage.BecomeShuttingDown>(this);
		_mainBus.Subscribe<SystemMessage.BecomeShutdown>(this);
		_mainBus.Subscribe<SystemMessage.SystemStart>(this);
		_mainBus.Subscribe<ClientMessage.ReloadConfig>(this);

		// MONITORING
		var monitoringInnerBus = new InMemoryBus("MonitoringInnerBus", watchSlowMsg: false);
		var monitoringRequestBus = new InMemoryBus("MonitoringRequestBus", watchSlowMsg: false);
		var monitoringQueue = new ThreadPoolMessageScheduler("MonitoringQueue", monitoringInnerBus) {
			SynchronizeMessagesWithUnknownAffinity = true,
			Trackers = trackers.QueueTrackers,
			StatsManager = _queueStatsManager,
		};

		var monitoring = new MonitoringService(monitoringQueue,
			monitoringRequestBus,
			_mainQueue,
			TimeSpan.FromSeconds(options.Application.StatsPeriodSec),
			NodeInfo.HttpEndPoint,
			options.Database.StatsStorage,
			NodeInfo.ExternalTcp,
			NodeInfo.ExternalSecureTcp,
			statsHelper);

		_mainBus.Subscribe<SystemMessage.SystemInit>(monitoringQueue);
		_mainBus.Subscribe<SystemMessage.StateChangeMessage>(monitoringQueue);
		_mainBus.Subscribe<SystemMessage.BecomeShuttingDown>(monitoringQueue);
		_mainBus.Subscribe<SystemMessage.BecomeShutdown>(monitoringQueue);
		_mainBus.Subscribe<ClientMessage.WriteEventsCompleted>(monitoringQueue);
		monitoringInnerBus.Subscribe<SystemMessage.SystemInit>(monitoring);
		monitoringInnerBus.Subscribe<SystemMessage.StateChangeMessage>(monitoring);
		monitoringInnerBus.Subscribe<SystemMessage.BecomeShuttingDown>(monitoring);
		monitoringInnerBus.Subscribe<SystemMessage.BecomeShutdown>(monitoring);
		monitoringInnerBus.Subscribe<ClientMessage.WriteEventsCompleted>(monitoring);
		monitoringInnerBus.Subscribe<MonitoringMessage.GetFreshStats>(monitoring);
		monitoringInnerBus.Subscribe<MonitoringMessage.GetFreshTcpConnectionStats>(monitoring);

		var indexPath = options.Database.Index ?? Path.Combine(Db.Config.Path, ESConsts.DefaultIndexDirectoryName);
		var tfReader = new TFChunkReader(Db, Db.Config.WriterCheckpoint.AsReadOnly());

		var logFormat = logFormatAbstractorFactory.Create(new() {
			InMemory = options.Database.MemDb,
			IndexDirectory = indexPath,
			StreamExistenceFilterSize = options.Database.StreamExistenceFilterSize,
			StreamExistenceFilterCheckpoint = Db.Config.StreamExistenceFilterCheckpoint,
			TFReader = tfReader,
			LowHasher = new XXHashUnsafe(),
			HighHasher = new Murmur3AUnsafe(),
		});

		ICacheResizer streamInfoCacheResizer;
		ILRUCache<TStreamId, IndexBackend<TStreamId>.EventNumberCached> streamLastEventNumberCache;
		ILRUCache<TStreamId, IndexBackend<TStreamId>.MetadataCached> streamMetadataCache;
		var totalMem = RuntimeStats.GetTotalMemory();

		if (options.Cluster.StreamInfoCacheCapacity > 0)
			CreateStaticStreamInfoCache(
				options.Cluster.StreamInfoCacheCapacity,
				out streamLastEventNumberCache,
				out streamMetadataCache,
				out streamInfoCacheResizer);
		else if (isRunningInContainer)
			CreateStaticStreamInfoCache(
				ContainerizedEnvironment.StreamInfoCacheCapacity,
				out streamLastEventNumberCache,
				out streamMetadataCache,
				out streamInfoCacheResizer);
		else
			CreateDynamicStreamInfoCache(
				logFormat.StreamIdSizer,
				totalMem,
				out streamLastEventNumberCache,
				out streamMetadataCache,
				out streamInfoCacheResizer);

		var dynamicCacheManager = new DynamicCacheManager(
			bus: _mainQueue,
			getFreeSystemMem: RuntimeStats.GetFreeMemory,
			getFreeHeapMem: () => GC.GetGCMemoryInfo().FragmentedBytes,
			getGcCollectionCount: () => GC.CollectionCount(GC.MaxGeneration),
			totalMem: totalMem,
			keepFreeMemPercent: 25,
			keepFreeMemBytes: 6L * 1024 * 1024 * 1024, // 6 GiB
			monitoringInterval: TimeSpan.FromSeconds(15),
			minResizeInterval: TimeSpan.FromMinutes(10),
			minResizeThreshold: 200L * 1024 * 1024, // 200 MiB
			rootCacheResizer: new CompositeCacheResizer("cache", 100, streamInfoCacheResizer),
			cacheResourcesTracker: trackers.CacheResourcesTracker);

		_mainBus.Subscribe<MonitoringMessage.DynamicCacheManagerTick>(dynamicCacheManager);
		monitoringRequestBus.Subscribe<MonitoringMessage.InternalStatsRequest>(dynamicCacheManager);

		// STORAGE SUBSYSTEM
		var tableIndex = new TableIndex<TStreamId>(indexPath,
			logFormat.LowHasher,
			logFormat.HighHasher,
			logFormat.EmptyStreamId,
<<<<<<< HEAD
			() => new HashListMemTable(options.IndexBitnessVersion,
				maxSize: options.Database.MaxMemTableSize * 2),
			tfReader,
=======
			() => new HashListMemTable(options.IndexBitnessVersion, maxSize: options.Database.MaxMemTableSize * 2),
			() => new TFReaderLease(readerPool),
>>>>>>> 4efe02e8
			options.IndexBitnessVersion,
			maxSizeForMemory: options.Database.MaxMemTableSize,
			maxTablesPerLevel: 2,
			inMem: Db.Config.InMemDb,
			skipIndexVerify: options.Database.SkipIndexVerify,
			indexCacheDepth: options.Database.IndexCacheDepth,
			useBloomFilter: options.Database.UseIndexBloomFilters,
			lruCacheSize: options.Database.IndexCacheSize,
			initializationThreads: options.Database.InitializationThreads,
			additionalReclaim: false,
			maxAutoMergeIndexLevel: options.Database.MaxAutoMergeIndexLevel,
			statusTracker: trackers.IndexStatusTracker);
		logFormat.StreamNamesProvider.SetTableIndex(tableIndex);

		var readIndex = new ReadIndex<TStreamId>(_mainQueue,
			tfReader,
			tableIndex,
			logFormat.StreamNameIndexConfirmer,
			logFormat.StreamIds,
			logFormat.StreamNamesProvider,
			logFormat.EmptyStreamId,
			logFormat.StreamIdValidator,
			logFormat.StreamIdSizer,
			logFormat.StreamExistenceFilter,
			logFormat.StreamExistenceFilterReader,
			logFormat.EventTypeIndexConfirmer,
			streamLastEventNumberCache,
			streamMetadataCache,
			ESConsts.PerformAdditionlCommitChecks,
			ESConsts.MetaStreamMaxCount,
			options.Database.HashCollisionReadLimit,
			options.Application.SkipIndexScanOnReads,
			Db.Config.ReplicationCheckpoint.AsReadOnly(),
			Db.Config.IndexCheckpoint,
			trackers.IndexStatusTracker,
			trackers.IndexTracker,
			trackers.CacheHitsMissesTracker);
		_readIndex = readIndex;
		var writer = new TFChunkWriter(Db);

		var partitionManager = logFormat.CreatePartitionManager(
			tfReader,
			writer);

		var epochManager = new EpochManager<TStreamId>(_mainQueue,
			ESConsts.CachedEpochCount,
			Db.Config.EpochCheckpoint,
			writer,
			initialReaderCount: 1,
			maxReaderCount: 5,
			tfReader,
			logFormat.RecordFactory,
			logFormat.StreamNameIndex,
			logFormat.EventTypeIndex,
			partitionManager,
			NodeInfo.InstanceId);

		var storageWriter = new ClusterStorageWriterService<TStreamId>(_mainQueue, _mainBus,
			TimeSpan.FromMilliseconds(options.Database.MinFlushDelayMs), Db, writer, readIndex.IndexWriter,
			logFormat.RecordFactory,
			logFormat.StreamNameIndex,
			logFormat.EventTypeIndex,
			logFormat.EmptyEventTypeId,
			logFormat.SystemStreams,
			epochManager, _queueStatsManager,
			trackers.QueueTrackers,
			trackers.WriterFlushSizeTracker,
			trackers.WriterFlushDurationTracker,
			() => readIndex.LastIndexedPosition);

		monitoringRequestBus.Subscribe<MonitoringMessage.InternalStatsRequest>(storageWriter);

		// Mem streams
		var memLog = new InMemoryLog();

		// Gossip listener
		var gossipListener = new GossipListenerService(NodeInfo.InstanceId, _mainQueue, memLog);
		_mainBus.Subscribe<GossipMessage.GossipUpdated>(gossipListener);

		// Node state listener
		var nodeStatusListener = new NodeStateListenerService(_mainQueue, memLog);
		_mainBus.Subscribe<SystemMessage.StateChangeMessage>(nodeStatusListener);

		virtualStreamReader ??= new VirtualStreamReader();
		virtualStreamReader.Register(
			gossipListener.Stream,
			nodeStatusListener.Stream
		);

		// Storage Reader
		var storageReader = new StorageReaderService<TStreamId>(_mainQueue, _mainBus, readIndex,
<<<<<<< HEAD
			logFormat.SystemStreams, Db.Config.WriterCheckpoint.AsReadOnly(), virtualStreamReader, _queueStatsManager,
			trackers.QueueTrackers);
=======
			logFormat.SystemStreams, readerThreadsCount, Db.Config.WriterCheckpoint.AsReadOnly(),
			virtualStreamReader, secondaryIndexReaders,
			_queueStatsManager, trackers.QueueTrackers);
>>>>>>> 4efe02e8

		_mainBus.Subscribe<SystemMessage.SystemInit>(storageReader);
		_mainBus.Subscribe<SystemMessage.BecomeShuttingDown>(storageReader);
		_mainBus.Subscribe<SystemMessage.BecomeShutdown>(storageReader);
		monitoringRequestBus.Subscribe<MonitoringMessage.InternalStatsRequest>(storageReader);

		// PRE-LEADER -> LEADER TRANSITION MANAGEMENT
		var inaugurationManager = new InaugurationManager(
			publisher: _mainQueue,
			replicationCheckpoint: Db.Config.ReplicationCheckpoint,
			indexCheckpoint: Db.Config.IndexCheckpoint,
			statusTracker: trackers.InaugurationStatusTracker);
		_mainBus.Subscribe<SystemMessage.StateChangeMessage>(inaugurationManager);
		_mainBus.Subscribe<SystemMessage.ChaserCaughtUp>(inaugurationManager);
		_mainBus.Subscribe<SystemMessage.EpochWritten>(inaugurationManager);
		_mainBus.Subscribe<SystemMessage.CheckInaugurationConditions>(inaugurationManager);
		_mainBus.Subscribe<ElectionMessage.ElectionsDone>(inaugurationManager);
		_mainBus.Subscribe<ReplicationTrackingMessage.IndexedTo>(inaugurationManager);
		_mainBus.Subscribe<ReplicationTrackingMessage.ReplicatedTo>(inaugurationManager);

		// REPLICATION TRACKING
		var replicationTracker = new ReplicationTrackingService(
			_mainQueue,
			options.Cluster.ClusterSize,
			Db.Config.ReplicationCheckpoint,
			Db.Config.WriterCheckpoint.AsReadOnly());
		AddTask(replicationTracker.Task);
		_mainBus.Subscribe<SystemMessage.SystemInit>(replicationTracker);
		_mainBus.Subscribe<SystemMessage.StateChangeMessage>(replicationTracker);
		_mainBus.Subscribe<SystemMessage.BecomeShuttingDown>(replicationTracker);
		_mainBus.Subscribe<ReplicationTrackingMessage.ReplicaWriteAck>(replicationTracker);
		_mainBus.Subscribe<ReplicationTrackingMessage.WriterCheckpointFlushed>(replicationTracker);
		_mainBus.Subscribe<ReplicationTrackingMessage.LeaderReplicatedTo>(replicationTracker);
		_mainBus.Subscribe<SystemMessage.VNodeConnectionLost>(replicationTracker);
		_mainBus.Subscribe<ReplicationMessage.ReplicaSubscribed>(replicationTracker);
		var indexCommitterService = new IndexCommitterService<TStreamId>(readIndex.IndexCommitter, _mainQueue,
			Db.Config.WriterCheckpoint.AsReadOnly(),
			Db.Config.ReplicationCheckpoint.AsReadOnly(),
			tableIndex, _queueStatsManager);

		AddTask(indexCommitterService.Task);

		_mainBus.Subscribe<SystemMessage.BecomeShuttingDown>(indexCommitterService);
		_mainBus.Subscribe<ReplicationTrackingMessage.ReplicatedTo>(indexCommitterService);
		_mainBus.Subscribe<StorageMessage.CommitChased>(indexCommitterService);
		_mainBus.Subscribe<ClientMessage.MergeIndexes>(indexCommitterService);

		var chaser = new TFChunkChaser(
			Db,
			Db.Config.WriterCheckpoint.AsReadOnly(),
			Db.Config.ChaserCheckpoint);

		var storageChaser = new StorageChaser<TStreamId>(
			_mainQueue,
			Db.Config.WriterCheckpoint.AsReadOnly(),
			chaser,
			indexCommitterService,
			epochManager,
			_queueStatsManager);
		AddTask(storageChaser.Task);

#if DEBUG
		_queueStatsManager.InitializeCheckpoints(
			Db.Config.WriterCheckpoint.AsReadOnly(),
			Db.Config.ChaserCheckpoint.AsReadOnly());
#endif
		_mainBus.Subscribe<SystemMessage.SystemInit>(storageChaser);
		_mainBus.Subscribe<SystemMessage.SystemStart>(storageChaser);
		_mainBus.Subscribe<SystemMessage.BecomeShuttingDown>(storageChaser);
		// REPLICATION TRACKING END

		var httpPipe = new HttpMessagePipe();
		var httpSendService = new HttpSendService(httpPipe, true, _externalServerCertificateValidator);
		_mainBus.Subscribe<SystemMessage.StateChangeMessage>(httpSendService);
		_workerBus.Subscribe<HttpMessage.HttpSend>(httpSendService);

		var grpcSendService = new GrpcSendService(_eventStoreClusterClientCache);
		_mainBus.Subscribe<GrpcMessage.SendOverGrpc>(_workersHandler);
		_workerBus.Subscribe<GrpcMessage.SendOverGrpc>(grpcSendService);

		GossipAdvertiseInfo = GetGossipAdvertiseInfo();
		GossipAdvertiseInfo GetGossipAdvertiseInfo() {
			IPAddress intIpAddress = options.Interface.ReplicationIp;

			IPAddress extIpAddress = options.Interface.NodeIp;

			var intHostToAdvertise = options.Interface.ReplicationHostAdvertiseAs ?? intIpAddress.ToString();
			var extHostToAdvertise = options.Interface.NodeHostAdvertiseAs ?? extIpAddress.ToString();

			if (intIpAddress.Equals(IPAddress.Any) || extIpAddress.Equals(IPAddress.Any)) {
				IPAddress nonLoopbackAddress = IPFinder.GetNonLoopbackAddress();
				IPAddress addressToAdvertise = options.Cluster.ClusterSize > 1 ? nonLoopbackAddress : IPAddress.Loopback;

				if (intIpAddress.Equals(IPAddress.Any) && options.Interface.ReplicationHostAdvertiseAs == null) {
					intHostToAdvertise = addressToAdvertise.ToString();
				}

				if (extIpAddress.Equals(IPAddress.Any) && options.Interface.NodeHostAdvertiseAs == null) {
					extHostToAdvertise = addressToAdvertise.ToString();
				}
			}

			var intTcpEndPoint = NodeInfo.InternalTcp == null
				? null
				: new DnsEndPoint(intHostToAdvertise, intTcpPortAdvertiseAs > 0
					? (options.Interface.ReplicationTcpPortAdvertiseAs)
					: NodeInfo.InternalTcp.Port);

			var intSecureTcpEndPoint = NodeInfo.InternalSecureTcp == null
				? null
				: new DnsEndPoint(intHostToAdvertise, intSecTcpPortAdvertiseAs > 0
					? intSecTcpPortAdvertiseAs
					: NodeInfo.InternalSecureTcp.Port);

			var extTcpEndPoint = NodeInfo.ExternalTcp == null
				? null
				: new DnsEndPoint(extHostToAdvertise, extTcpPortAdvertiseAs > 0
					? extTcpPortAdvertiseAs
					: NodeInfo.ExternalTcp.Port);

			var extSecureTcpEndPoint = NodeInfo.ExternalSecureTcp == null
				? null
				: new DnsEndPoint(extHostToAdvertise, extSecTcpPortAdvertiseAs > 0
					? extSecTcpPortAdvertiseAs
					: NodeInfo.ExternalSecureTcp.Port);

			var httpEndPoint = new DnsEndPoint(extHostToAdvertise,
				options.Interface.NodePortAdvertiseAs > 0
					? options.Interface.NodePortAdvertiseAs
					: NodeInfo.HttpEndPoint.GetPort());

			return new GossipAdvertiseInfo(intTcpEndPoint, intSecureTcpEndPoint, extTcpEndPoint,
				extSecureTcpEndPoint, httpEndPoint, options.Interface.ReplicationHostAdvertiseAs,
				options.Interface.NodeHostAdvertiseAs, options.Interface.NodePortAdvertiseAs,
				options.Interface.AdvertiseHostToClientAs, options.Interface.AdvertiseNodePortToClientAs,
				nodeTcpOptions?.NodeTcpPortAdvertiseAs ?? 0);
		}

		_httpService = new KestrelHttpService(ServiceAccessibility.Public, _mainQueue, new TrieUriRouter(), options.Application.LogHttpRequests,
			string.IsNullOrEmpty(GossipAdvertiseInfo.AdvertiseHostToClientAs) ? GossipAdvertiseInfo.AdvertiseExternalHostAs : GossipAdvertiseInfo.AdvertiseHostToClientAs,
			GossipAdvertiseInfo.AdvertiseHttpPortToClientAs == 0 ? GossipAdvertiseInfo.AdvertiseHttpPortAs : GossipAdvertiseInfo.AdvertiseHttpPortToClientAs,
			NodeInfo.HttpEndPoint);

		var components = new AuthenticationProviderFactoryComponents {
			MainBus = _mainBus,
			MainQueue = _mainQueue,
			WorkerBus = _workerBus,
			WorkersQueue = _workersHandler,
			HttpSendService = httpSendService,
			HttpService = _httpService,
		};

		_longHasher = new CompositeHasher<TStreamId>(logFormat.LowHasher, logFormat.HighHasher);

		// AUTHENTICATION INFRASTRUCTURE - delegate to plugins
		authorizationProviderFactory ??= !options.Application.Insecure
			? throw new InvalidConfigurationException($"An {nameof(AuthorizationProviderFactory)} is required when running securely.")
			: new AuthorizationProviderFactory(_ => new PassthroughAuthorizationProviderFactory());
		authenticationProviderFactory ??= !options.Application.Insecure
			? throw new InvalidConfigurationException($"An {nameof(AuthenticationProviderFactory)} is required when running securely.")
			: new AuthenticationProviderFactory(_ => new PassthroughAuthenticationProviderFactory());
		additionalPersistentSubscriptionConsumerStrategyFactories ??= [];

		_authenticationProvider = new DelegatedAuthenticationProvider(
			authenticationProviderFactory
				.GetFactory(components)
				.Build(options.Application.LogFailedAuthenticationAttempts)
		);
		Ensure.NotNull(_authenticationProvider, nameof(_authenticationProvider));

		_authorizationProvider = authorizationProviderFactory
			.GetFactory(new AuthorizationProviderFactoryComponents {
				MainQueue = _mainQueue,
				MainBus = _mainBus
			}).Build();
		Ensure.NotNull(_authorizationProvider, "authorizationProvider");

		var modifiedOptions = options
			.WithPlugableComponent(_authorizationProvider)
			.WithPlugableComponent(_authenticationProvider)
			.WithPlugableComponent(new ArchivePlugableComponent(options.Cluster.Archiver));

		modifiedOptions = modifiedOptions.WithPlugableComponent(new LicensingPlugin(ex => {
			Log.Warning("Shutting down due to licensing error: {Message}", ex.Message);
			MainQueue.Publish(new ClientMessage.RequestShutdown(exitProcess: true, shutdownHttp: true));
		}));

		var authorizationGateway = new AuthorizationGateway(_authorizationProvider);
		{
			if (!isSingleNode) {
				// INTERNAL TCP
				if (NodeInfo.InternalTcp != null) {
					var intTcpService = new TcpService(_mainQueue, NodeInfo.InternalTcp, _workersHandler,
						TcpServiceType.Internal, TcpSecurityType.Normal,
						new InternalTcpDispatcher(TimeSpan.FromMilliseconds(options.Database.WriteTimeoutMs)),
						TimeSpan.FromMilliseconds(options.Interface.ReplicationHeartbeatInterval),
						TimeSpan.FromMilliseconds(options.Interface.ReplicationHeartbeatTimeout),
						_authenticationProvider, authorizationGateway, null, null, null, ESConsts.UnrestrictedPendingSendBytes,
					ESConsts.MaxConnectionQueueSize);
					_mainBus.Subscribe<SystemMessage.SystemInit>(intTcpService);
					_mainBus.Subscribe<SystemMessage.SystemStart>(intTcpService);
					_mainBus.Subscribe<SystemMessage.BecomeShuttingDown>(intTcpService);
				}
				// INTERNAL SECURE TCP
				if (NodeInfo.InternalSecureTcp != null) {
					var intSecTcpService = new TcpService(_mainQueue, NodeInfo.InternalSecureTcp, _workersHandler,
						TcpServiceType.Internal, TcpSecurityType.Secure,
						new InternalTcpDispatcher(TimeSpan.FromMilliseconds(options.Database.WriteTimeoutMs)),
						TimeSpan.FromMilliseconds(options.Interface.ReplicationHeartbeatInterval),
						TimeSpan.FromMilliseconds(options.Interface.ReplicationHeartbeatTimeout),
						_authenticationProvider, authorizationGateway,
						_certificateSelector, _intermediateCertsSelector, _internalClientCertificateValidator,
						ESConsts.UnrestrictedPendingSendBytes,
						ESConsts.MaxConnectionQueueSize);
					_mainBus.Subscribe<SystemMessage.SystemInit>(intSecTcpService);
					_mainBus.Subscribe<SystemMessage.SystemStart>(intSecTcpService);
					_mainBus.Subscribe<SystemMessage.BecomeShuttingDown>(intSecTcpService);
				}
			}
		}

		_workerBus.Subscribe<TcpMessage.TcpSend>(new TcpSendService());

		var httpAuthenticationProviders = new List<IHttpAuthenticationProvider>();

		foreach (var authenticationScheme in _authenticationProvider.GetSupportedAuthenticationSchemes() ?? Enumerable.Empty<string>()) {
			switch (authenticationScheme) {
				case "Basic":
					httpAuthenticationProviders.Add(new BasicHttpAuthenticationProvider(_authenticationProvider));
					break;
				case "Bearer":
					httpAuthenticationProviders.Add(new BearerHttpAuthenticationProvider(_authenticationProvider));
					break;
				case "Insecure":
					httpAuthenticationProviders.Add(new PassthroughHttpAuthenticationProvider(_authenticationProvider));
					break;
			}
		}

		if (!httpAuthenticationProviders.Any()) {
			throw new InvalidConfigurationException($"The server does not support any authentication scheme supported by the '{_authenticationProvider.Name}' authentication provider.");
		}

		if (!options.Application.Insecure) {
			//transport-level authentication providers
			httpAuthenticationProviders.Add(
				new NodeCertificateAuthenticationProvider(() => _certificateProvider.GetReservedNodeCommonName()));

			if (options.Interface.EnableTrustedAuth)
				httpAuthenticationProviders.Add(new TrustedHttpAuthenticationProvider());

			if (EnableUnixSocket)
				httpAuthenticationProviders.Add(new UnixSocketAuthenticationProvider());
		}

		//default authentication provider
		httpAuthenticationProviders.Add(new AnonymousHttpAuthenticationProvider());

		var adminController = new AdminController(_mainQueue, _workersHandler);
		var pingController = new PingController();
		var statController = new StatController(monitoringQueue, _workersHandler);
		var metricsController = new MetricsController();
		var atomController = new AtomController(_mainQueue, _workersHandler,
			options.Application.DisableHttpCaching, options.Application.MaxAppendEventSize, TimeSpan.FromMilliseconds(options.Database.WriteTimeoutMs));
		var gossipController = new GossipController(_mainQueue, _workersHandler,
			trackers.GossipTrackers.ProcessingRequestFromHttpClient);
		var persistentSubscriptionController =
			new PersistentSubscriptionController(httpSendService, _mainQueue, _workersHandler);

		var infoController = new InfoController(
			options,
			new Dictionary<string, bool> {
				["projections"] = options.Projection.RunProjections != ProjectionType.None || options.DevMode.Dev,
				["userManagement"] = options.Auth.AuthenticationType == Opts.AuthenticationTypeDefault && !options.Application.Insecure,
				["atomPub"] = options.Interface.EnableAtomPubOverHttp || options.DevMode.Dev
			},
			_authenticationProvider
		);

		_mainBus.Subscribe<SystemMessage.StateChangeMessage>(infoController);

		_httpService.SetupController(persistentSubscriptionController);
		if (!options.Interface.DisableAdminUi)
			_httpService.SetupController(adminController);
		_httpService.SetupController(pingController);
		_httpService.SetupController(infoController);
		if (!options.Interface.DisableStatsOnHttp) {
			_httpService.SetupController(statController);
			_httpService.SetupController(metricsController);
		}
		if (options.Interface.EnableAtomPubOverHttp || options.DevMode.Dev)
			_httpService.SetupController(atomController);
		if (!options.Interface.DisableGossipOnHttp)
			_httpService.SetupController(gossipController);

		_mainBus.Subscribe<SystemMessage.SystemInit>(_httpService);
		_mainBus.Subscribe<SystemMessage.BecomeShuttingDown>(_httpService);

		KestrelHttpService.CreateAndSubscribePipeline(_workerBus);

		// REQUEST FORWARDING
		var forwardingService = new RequestForwardingService(_mainQueue, forwardingProxy, TimeSpan.FromSeconds(1));
		_mainBus.Subscribe<SystemMessage.SystemStart>(forwardingService);
		_mainBus.Subscribe<SystemMessage.RequestForwardingTimerTick>(forwardingService);
		_mainBus.Subscribe<ClientMessage.NotHandled>(forwardingService);
		_mainBus.Subscribe<ClientMessage.WriteEventsCompleted>(forwardingService);
		_mainBus.Subscribe<ClientMessage.TransactionStartCompleted>(forwardingService);
		_mainBus.Subscribe<ClientMessage.TransactionWriteCompleted>(forwardingService);
		_mainBus.Subscribe<ClientMessage.TransactionCommitCompleted>(forwardingService);
		_mainBus.Subscribe<ClientMessage.DeleteStreamCompleted>(forwardingService);

		// REQUEST MANAGEMENT
		var requestManagement = new RequestManagementService(
			_mainQueue,
			TimeSpan.FromMilliseconds(options.Database.PrepareTimeoutMs),
			TimeSpan.FromMilliseconds(options.Database.CommitTimeoutMs),
			logFormat.SupportsExplicitTransactions);

		_mainBus.Subscribe<SystemMessage.SystemInit>(requestManagement);
		_mainBus.Subscribe<SystemMessage.StateChangeMessage>(requestManagement);

		_mainBus.Subscribe<ClientMessage.WriteEvents>(requestManagement);
		_mainBus.Subscribe<ClientMessage.TransactionStart>(requestManagement);
		_mainBus.Subscribe<ClientMessage.TransactionWrite>(requestManagement);
		_mainBus.Subscribe<ClientMessage.TransactionCommit>(requestManagement);
		_mainBus.Subscribe<ClientMessage.DeleteStream>(requestManagement);

		_mainBus.Subscribe<StorageMessage.AlreadyCommitted>(requestManagement);

		_mainBus.Subscribe<StorageMessage.UncommittedPrepareChased>(requestManagement);
		_mainBus.Subscribe<ReplicationTrackingMessage.ReplicatedTo>(requestManagement);
		_mainBus.Subscribe<ReplicationTrackingMessage.IndexedTo>(requestManagement);
		_mainBus.Subscribe<StorageMessage.RequestCompleted>(requestManagement);
		_mainBus.Subscribe<StorageMessage.CommitIndexed>(requestManagement);

		_mainBus.Subscribe<StorageMessage.WrongExpectedVersion>(requestManagement);
		_mainBus.Subscribe<StorageMessage.InvalidTransaction>(requestManagement);
		_mainBus.Subscribe<StorageMessage.StreamDeleted>(requestManagement);

		_mainBus.Subscribe<StorageMessage.RequestManagerTimerTick>(requestManagement);

		// SUBSCRIPTIONS
		var subscrBus = new InMemoryBus("SubscriptionsBus", true, TimeSpan.FromMilliseconds(50));
		var subscrQueue = new ThreadPoolMessageScheduler("Subscriptions", subscrBus) {
			SynchronizeMessagesWithUnknownAffinity = true,
			Trackers = trackers.QueueTrackers,
			StatsManager = _queueStatsManager,
		};

		_mainBus.Subscribe<SystemMessage.SystemStart>(subscrQueue);
		_mainBus.Subscribe<SystemMessage.BecomeShuttingDown>(subscrQueue);
		_mainBus.Subscribe<TcpMessage.ConnectionClosed>(subscrQueue);
		_mainBus.Subscribe<ClientMessage.SubscribeToStream>(subscrQueue);
		_mainBus.Subscribe<ClientMessage.FilteredSubscribeToStream>(subscrQueue);
		_mainBus.Subscribe<ClientMessage.SubscribeToIndex>(subscrQueue);
		_mainBus.Subscribe<ClientMessage.UnsubscribeFromStream>(subscrQueue);
		_mainBus.Subscribe<SubscriptionMessage.DropSubscription>(subscrQueue);
		_mainBus.Subscribe<SubscriptionMessage.PollStream>(subscrQueue);
		_mainBus.Subscribe<SubscriptionMessage.CheckPollTimeout>(subscrQueue);
		_mainBus.Subscribe<StorageMessage.EventCommitted>(subscrQueue);
		_mainBus.Subscribe<StorageMessage.InMemoryEventCommitted>(subscrQueue);
		_mainBus.Subscribe<StorageMessage.SecondaryIndexCommitted>(subscrQueue);

		var subscription = new SubscriptionsService<TStreamId>(_mainQueue, subscrQueue, _authorizationProvider, readIndex, virtualStreamReader, secondaryIndexReaders);
		subscrBus.Subscribe<SystemMessage.SystemStart>(subscription);
		subscrBus.Subscribe<SystemMessage.BecomeShuttingDown>(subscription);
		subscrBus.Subscribe<TcpMessage.ConnectionClosed>(subscription);
		subscrBus.Subscribe<ClientMessage.SubscribeToStream>(subscription);
		subscrBus.Subscribe<ClientMessage.FilteredSubscribeToStream>(subscription);
		subscrBus.Subscribe<ClientMessage.SubscribeToIndex>(subscription);
		subscrBus.Subscribe<ClientMessage.UnsubscribeFromStream>(subscription);
		subscrBus.Subscribe<SubscriptionMessage.DropSubscription>(subscription);
		subscrBus.Subscribe<SubscriptionMessage.PollStream>(subscription);
		subscrBus.Subscribe<SubscriptionMessage.CheckPollTimeout>(subscription);
		subscrBus.Subscribe<StorageMessage.EventCommitted>(subscription);
		subscrBus.Subscribe<StorageMessage.InMemoryEventCommitted>(subscription);
		subscrBus.Subscribe<StorageMessage.SecondaryIndexCommitted>(subscription);

		// PERSISTENT SUBSCRIPTIONS
		// IO DISPATCHER
		var perSubscrBus = new InMemoryBus("PersistentSubscriptionsBus", true, TimeSpan.FromMilliseconds(50));
		var perSubscrQueue = new ThreadPoolMessageScheduler("PersistentSubscriptions", perSubscrBus) {
			SynchronizeMessagesWithUnknownAffinity = true,
			Trackers = trackers.QueueTrackers,
			StatsManager = _queueStatsManager,
		};
		var psubDispatcher = new IODispatcher(_mainQueue, perSubscrQueue);
		perSubscrBus.Subscribe<ClientMessage.ReadStreamEventsBackwardCompleted>(psubDispatcher.BackwardReader);
		perSubscrBus.Subscribe<ClientMessage.NotHandled>(psubDispatcher.BackwardReader);
		perSubscrBus.Subscribe<ClientMessage.WriteEventsCompleted>(psubDispatcher.Writer);
		perSubscrBus.Subscribe<ClientMessage.ReadStreamEventsForwardCompleted>(psubDispatcher.ForwardReader);
		perSubscrBus.Subscribe<ClientMessage.ReadAllEventsForwardCompleted>(psubDispatcher.AllForwardReader);
		perSubscrBus.Subscribe<ClientMessage.FilteredReadAllEventsForwardCompleted>(psubDispatcher.AllForwardFilteredReader);
		perSubscrBus.Subscribe<ClientMessage.DeleteStreamCompleted>(psubDispatcher.StreamDeleter);
		perSubscrBus.Subscribe<IODispatcherDelayedMessage>(psubDispatcher);
		perSubscrBus.Subscribe<ClientMessage.NotHandled>(psubDispatcher);
		_mainBus.Subscribe<SystemMessage.StateChangeMessage>(perSubscrQueue);
		_mainBus.Subscribe<TcpMessage.ConnectionClosed>(perSubscrQueue);
		_mainBus.Subscribe<ClientMessage.CreatePersistentSubscriptionToStream>(perSubscrQueue);
		_mainBus.Subscribe<ClientMessage.UpdatePersistentSubscriptionToStream>(perSubscrQueue);
		_mainBus.Subscribe<ClientMessage.DeletePersistentSubscriptionToStream>(perSubscrQueue);
		_mainBus.Subscribe<ClientMessage.CreatePersistentSubscriptionToAll>(perSubscrQueue);
		_mainBus.Subscribe<ClientMessage.UpdatePersistentSubscriptionToAll>(perSubscrQueue);
		_mainBus.Subscribe<ClientMessage.DeletePersistentSubscriptionToAll>(perSubscrQueue);
		_mainBus.Subscribe<ClientMessage.ConnectToPersistentSubscriptionToStream>(perSubscrQueue);
		_mainBus.Subscribe<ClientMessage.ConnectToPersistentSubscriptionToAll>(perSubscrQueue);
		_mainBus.Subscribe<ClientMessage.UnsubscribeFromStream>(perSubscrQueue);
		_mainBus.Subscribe<ClientMessage.PersistentSubscriptionAckEvents>(perSubscrQueue);
		_mainBus.Subscribe<ClientMessage.PersistentSubscriptionNackEvents>(perSubscrQueue);
		_mainBus.Subscribe<ClientMessage.ReplayParkedMessages>(perSubscrQueue);
		_mainBus.Subscribe<ClientMessage.ReplayParkedMessage>(perSubscrQueue);
		_mainBus.Subscribe<ClientMessage.ReadNextNPersistentMessages>(perSubscrQueue);
		_mainBus.Subscribe<StorageMessage.EventCommitted>(perSubscrQueue);
		_mainBus.Subscribe<TelemetryMessage.Request>(perSubscrQueue);
		_mainBus.Subscribe<MonitoringMessage.GetAllPersistentSubscriptionStats>(perSubscrQueue);
		_mainBus.Subscribe<MonitoringMessage.GetStreamPersistentSubscriptionStats>(perSubscrQueue);
		_mainBus.Subscribe<MonitoringMessage.GetPersistentSubscriptionStats>(perSubscrQueue);
		_mainBus.Subscribe<SubscriptionMessage.PersistentSubscriptionTimerTick>(perSubscrQueue);
		_mainBus.Subscribe<SubscriptionMessage.PersistentSubscriptionsRestart>(perSubscrQueue);

		//TODO CC can have multiple threads working on subscription if partition
		var consumerStrategyRegistry = new PersistentSubscriptionConsumerStrategyRegistry(_mainQueue, _mainBus,
			additionalPersistentSubscriptionConsumerStrategyFactories);
		var persistentSubscription = new PersistentSubscriptionService<TStreamId>(perSubscrQueue, readIndex, psubDispatcher,
			_mainQueue, consumerStrategyRegistry, trackers.PersistentSubscriptionTracker);
		perSubscrBus.Subscribe<SystemMessage.BecomeShuttingDown>(persistentSubscription);
		perSubscrBus.Subscribe<SystemMessage.BecomeLeader>(persistentSubscription);
		perSubscrBus.Subscribe<SystemMessage.StateChangeMessage>(persistentSubscription);
		perSubscrBus.Subscribe<TcpMessage.ConnectionClosed>(persistentSubscription);
		perSubscrBus.Subscribe<ClientMessage.ConnectToPersistentSubscriptionToStream>(persistentSubscription);
		perSubscrBus.Subscribe<ClientMessage.ConnectToPersistentSubscriptionToAll>(persistentSubscription);
		perSubscrBus.Subscribe<ClientMessage.UnsubscribeFromStream>(persistentSubscription);
		perSubscrBus.Subscribe<ClientMessage.PersistentSubscriptionAckEvents>(persistentSubscription);
		perSubscrBus.Subscribe<ClientMessage.PersistentSubscriptionNackEvents>(persistentSubscription);
		perSubscrBus.Subscribe<StorageMessage.EventCommitted>(persistentSubscription);
		perSubscrBus.Subscribe<ClientMessage.CreatePersistentSubscriptionToStream>(persistentSubscription);
		perSubscrBus.Subscribe<ClientMessage.UpdatePersistentSubscriptionToStream>(persistentSubscription);
		perSubscrBus.Subscribe<ClientMessage.DeletePersistentSubscriptionToStream>(persistentSubscription);
		perSubscrBus.Subscribe<ClientMessage.CreatePersistentSubscriptionToAll>(persistentSubscription);
		perSubscrBus.Subscribe<ClientMessage.UpdatePersistentSubscriptionToAll>(persistentSubscription);
		perSubscrBus.Subscribe<ClientMessage.DeletePersistentSubscriptionToAll>(persistentSubscription);
		perSubscrBus.Subscribe<ClientMessage.ReplayParkedMessages>(persistentSubscription);
		perSubscrBus.Subscribe<ClientMessage.ReplayParkedMessage>(persistentSubscription);
		perSubscrBus.Subscribe<ClientMessage.ReadNextNPersistentMessages>(persistentSubscription);
		perSubscrBus.Subscribe<MonitoringMessage.GetAllPersistentSubscriptionStats>(persistentSubscription);
		perSubscrBus.Subscribe<MonitoringMessage.GetStreamPersistentSubscriptionStats>(persistentSubscription);
		perSubscrBus.Subscribe<MonitoringMessage.GetPersistentSubscriptionStats>(persistentSubscription);
		perSubscrBus.Subscribe<TelemetryMessage.Request>(persistentSubscription);
		perSubscrBus.Subscribe<SubscriptionMessage.PersistentSubscriptionTimerTick>(persistentSubscription);
		perSubscrBus.Subscribe<SubscriptionMessage.PersistentSubscriptionsRestart>(persistentSubscription);

		// STORAGE SCAVENGER
		var scavengerDispatcher = new IODispatcher(_mainQueue, _mainQueue);
		_mainBus.Subscribe<ClientMessage.ReadStreamEventsBackwardCompleted>(scavengerDispatcher.BackwardReader);
		_mainBus.Subscribe<ClientMessage.NotHandled>(scavengerDispatcher.BackwardReader);
		_mainBus.Subscribe<ClientMessage.WriteEventsCompleted>(scavengerDispatcher.Writer);
		_mainBus.Subscribe<IODispatcherDelayedMessage>(scavengerDispatcher);
		_mainBus.Subscribe<ClientMessage.NotHandled>(scavengerDispatcher);

		// reuse the same buffer; it's quite big.
		var calculatorBuffer = new Calculator<TStreamId>.Buffer(32_768);

		var scavengerFactory = new ScavengerFactory((message, scavengerLogger, logger) => {
			// currently on the main queue
			var optionsCalculator = new ScavengeOptionsCalculator(options, archiveOptions, message);

			var throttle = new Throttle(
				logger: logger,
				minimumRest: TimeSpan.FromMilliseconds(1000),
				restLoggingThreshold: TimeSpan.FromMilliseconds(10_000),
				activePercent: message.ThrottlePercent ?? 100);

			if (logFormat is not LogFormatAbstractor<string> logFormatV2)
				throw new NotSupportedException("Scavenge is not yet supported on Log V3");

			if (options.Database.MemDb)
				throw new NotSupportedException("Scavenge is not supported on in-memory databases");

			var cancellationCheckPeriod = 1024;

			// the backends (and therefore connections) are scoped to the run of the scavenge
			// so that we don't keep hold of memory used for the page caches between scavenges
			var backendPool = new ObjectPool<IScavengeStateBackend<TStreamId>>(
				objectPoolName: "scavenge backend pool",
				initialCount: 0, maxCount // so that factory is not called on the main queue
				: TFChunkScavenger.MaxThreadCount + 1,
				factory: () => {
					// not on the main queue
					var scavengeDirectory = Path.Combine(indexPath, "scavenging");
					Directory.CreateDirectory(scavengeDirectory);
					var dbPath = Path.Combine(scavengeDirectory, "scavenging.db");
					var connectionStringBuilder = new SqliteConnectionStringBuilder {
						DataSource = dbPath,
						Pooling = false,
					};
					var connection = new SqliteConnection(connectionStringBuilder.ConnectionString);
					connection.Open();
					Log.Information("Opened scavenging database {scavengeDatabase} with version {version}",
						dbPath, connection.ServerVersion);
					var sqlite = new SqliteScavengeBackend<TStreamId>(
						logger: logger,
						pageSizeInBytes: options.Database.ScavengeBackendPageSize,
						cacheSizeInBytes: options.Database.ScavengeBackendCacheSize);
					sqlite.Initialize(connection);
					return sqlite;
				},
				dispose: backend => backend.Dispose());

			var state = new ScavengeState<TStreamId>(
				logger,
				_longHasher,
				logFormat.Metastreams,
				backendPool,
				options.Database.ScavengeHashUsersCacheCapacity);

			var accumulator = new Accumulator<TStreamId>(
				logger: logger,
				chunkSize: options.Database.ChunkSize,
				metastreamLookup: logFormat.Metastreams,
				chunkReader: new ChunkReaderForAccumulator<TStreamId>(
					Db.Manager,
					logFormat.Metastreams,
					logFormat.StreamIdConverter,
					Db.Config.ReplicationCheckpoint.AsReadOnly(),
					options.Database.ChunkSize),
				index: new IndexReaderForAccumulator<TStreamId>(readIndex),
				cancellationCheckPeriod: cancellationCheckPeriod,
				throttle: throttle);

			var calculator = new Calculator<TStreamId>(
				logger: logger,
				new IndexReaderForCalculator<TStreamId>(
					readIndex,
					tfReader,
					state.LookupUniqueHashUser),
				chunkSize: options.Database.ChunkSize,
				cancellationCheckPeriod: cancellationCheckPeriod,
				buffer: calculatorBuffer,
				throttle: throttle);

			var chunkRemover = IChunkRemover<TStreamId, ILogRecord>.NoOp;
			if (archiveOptions.Enabled) {
				chunkRemover = new ChunkRemover<TStreamId, ILogRecord>(
					logger: logger,
					archiveCheckpoint: new AdvancingCheckpoint(archiveReader.GetCheckpoint),
					chunkManager: new ChunkManagerForChunkRemover(Db.Manager),
					locatorCodec: locatorCodec,
					retainPeriod: TimeSpan.FromDays(archiveOptions.RetainAtLeast.Days),
					retainBytes: archiveOptions.RetainAtLeast.LogicalBytes);
			}

			var chunkExecutor = new ChunkExecutor<TStreamId, ILogRecord>(
				logger,
				logFormat.Metastreams,
				chunkRemover,
				new ChunkManagerForExecutor<TStreamId>(logger, Db.Manager, Db.Config, Db.TransformManager),
				chunkSize: Db.Config.ChunkSize,
				unsafeIgnoreHardDeletes: options.Database.UnsafeIgnoreHardDelete,
				cancellationCheckPeriod: cancellationCheckPeriod,
				threads: message.Threads,
				isArchiver: options.Cluster.Archiver,
				throttle: throttle);

			var chunkMerger = new ChunkMerger(
				logger: logger,
				mergeChunks: optionsCalculator.MergeChunks,
				backend: new OldScavengeChunkMergerBackend(logger, db: Db),
				throttle: throttle);

			var indexExecutor = new IndexExecutor<TStreamId>(
				logger,
				new IndexScavenger(tableIndex),
				new ChunkReaderForIndexExecutor<TStreamId>(tfReader),
				unsafeIgnoreHardDeletes: options.Database.UnsafeIgnoreHardDelete,
				restPeriod: 32_768,
				throttle: throttle);

			var cleaner = new Cleaner(
				logger: logger,
				unsafeIgnoreHardDeletes: options.Database.UnsafeIgnoreHardDelete);

			var scavengePointSource = new ScavengePointSource(logger, scavengerDispatcher);

			return new Scavenger<TStreamId>(
				logger: logger,
				checkPreconditions: () => {
					tableIndex.Visit(table => {
						if (table.Version <= PTableVersions.IndexV1)
							throw new NotSupportedException(
								$"PTable {table.Filename} has version {table.Version}. Scavenge requires V2 index files and above. Please rebuild the indexes to upgrade them.");
					});
				},
				state: state,
				accumulator: accumulator,
				calculator: calculator,
				chunkExecutor: chunkExecutor,
				chunkMerger: chunkMerger,
				indexExecutor: indexExecutor,
				cleaner: cleaner,
				scavengePointSource: scavengePointSource,
				scavengerLogger: scavengerLogger,
				statusTracker: trackers.ScavengeStatusTracker, thresholdForNewScavenge
				// threshold < 0: execute all chunks, even those with no weight
				// threshold = 0: execute all chunks with weight greater than 0
				// threshold > 0: execute all chunks above a certain weight
				: optionsCalculator.ChunkExecutionThreshold,
				syncOnly: message.SyncOnly,
				getThrottleStats: () => throttle.PrettyPrint());
		});

		var scavengerLogManager = new TFChunkScavengerLogManager(
			nodeEndpoint: $"{GossipAdvertiseInfo.HttpEndPoint.Host}:{GossipAdvertiseInfo.HttpEndPoint.Port}",
			scavengeHistoryMaxAge: TimeSpan.FromDays(options.Database.ScavengeHistoryMaxAge),
			ioDispatcher: scavengerDispatcher);

		var storageScavenger = new StorageScavenger(
			logManager: scavengerLogManager,
			scavengerFactory: scavengerFactory,
			switchChunksLock: _switchChunksLock);

		// ReSharper disable RedundantTypeArgumentsOfMethod
		_mainBus.Subscribe<ClientMessage.ScavengeDatabase>(storageScavenger);
		_mainBus.Subscribe<ClientMessage.StopDatabaseScavenge>(storageScavenger);
		_mainBus.Subscribe<ClientMessage.GetCurrentDatabaseScavenge>(storageScavenger);
		_mainBus.Subscribe<ClientMessage.GetLastDatabaseScavenge>(storageScavenger);
		_mainBus.Subscribe<SystemMessage.StateChangeMessage>(storageScavenger);
		// ReSharper restore RedundantTypeArgumentsOfMethod

		// REDACTION
		var redactionBus = new InMemoryBus("RedactionBus", true, TimeSpan.FromSeconds(2));
		var redactionQueue = new ThreadPoolMessageScheduler("Redaction", redactionBus) {
			SynchronizeMessagesWithUnknownAffinity = true,
			Trackers = trackers.QueueTrackers,
			StatsManager = _queueStatsManager,
		};

		_mainBus.Subscribe<RedactionMessage.GetEventPosition>(redactionQueue);
		_mainBus.Subscribe<RedactionMessage.AcquireChunksLock>(redactionQueue);
		_mainBus.Subscribe<RedactionMessage.SwitchChunk>(redactionQueue);
		_mainBus.Subscribe<RedactionMessage.ReleaseChunksLock>(redactionQueue);
		_mainBus.Subscribe<SystemMessage.BecomeShuttingDown>(redactionQueue);

		var redactionService = new RedactionService<TStreamId>(redactionQueue, Db, _readIndex, _switchChunksLock);
		redactionBus.Subscribe<RedactionMessage.GetEventPosition>(redactionService);
		redactionBus.Subscribe<RedactionMessage.AcquireChunksLock>(redactionService);
		redactionBus.Subscribe<RedactionMessage.SwitchChunk>(redactionService);
		redactionBus.Subscribe<RedactionMessage.ReleaseChunksLock>(redactionService);
		redactionBus.Subscribe<SystemMessage.BecomeShuttingDown>(redactionService);

		// TIMER
		_timeProvider = new RealTimeProvider();
		var threadBasedScheduler = new ThreadBasedScheduler(_queueStatsManager, trackers.QueueTrackers);
		AddTask(threadBasedScheduler.Task);
		_timerService = new TimerService(threadBasedScheduler);
		_mainBus.Subscribe<SystemMessage.BecomeShutdown>(_timerService);
		_mainBus.Subscribe<TimerMessage.Schedule>(_timerService);

		var memberInfo = MemberInfo.Initial(NodeInfo.InstanceId, _timeProvider.UtcNow, VNodeState.Unknown, true,
			GossipAdvertiseInfo.InternalTcp,
			GossipAdvertiseInfo.InternalSecureTcp,
			GossipAdvertiseInfo.ExternalTcp,
			GossipAdvertiseInfo.ExternalSecureTcp,
			GossipAdvertiseInfo.HttpEndPoint,
			GossipAdvertiseInfo.AdvertiseHostToClientAs,
			GossipAdvertiseInfo.AdvertiseHttpPortToClientAs,
			GossipAdvertiseInfo.AdvertiseTcpPortToClientAs,
			options.Cluster.NodePriority, options.Cluster.ReadOnlyReplica, VersionInfo.Version);

		// ELECTIONS TRACKER
		_mainBus.Subscribe<ElectionMessage.ElectionsDone>(trackers.ElectionCounterTracker);

		// TELEMETRY
		var telemetryService = new TelemetryService(
			Db.Manager,
			modifiedOptions,
			configuration,
			_mainQueue,
			new TelemetrySink(options.Application.TelemetryOptout),
			Db.Config.WriterCheckpoint.AsReadOnly(),
			memberInfo.InstanceId
		);
		if (modifiedOptions.Cluster.ReadOnlyReplica)
			_mainBus.Subscribe<SystemMessage.ReplicaStateMessage>(telemetryService);
		_mainBus.Subscribe<SystemMessage.StateChangeMessage>(telemetryService);
		_mainBus.Subscribe<ElectionMessage.ElectionsDone>(telemetryService);
		_mainBus.Subscribe<LeaderDiscoveryMessage.LeaderFound>(telemetryService);

		// LEADER REPLICATION
		var leaderReplicationService = new LeaderReplicationService(_mainQueue, NodeInfo.InstanceId, Db,
			_workersHandler,
			epochManager, options.Cluster.ClusterSize,
			options.Cluster.UnsafeAllowSurplusNodes,
			_queueStatsManager);
		AddTask(leaderReplicationService.Task);

		if (!isSingleNode) {
			_mainBus.Subscribe<SystemMessage.SystemStart>(leaderReplicationService);
			_mainBus.Subscribe<SystemMessage.StateChangeMessage>(leaderReplicationService);
			_mainBus.Subscribe<SystemMessage.EnablePreLeaderReplication>(leaderReplicationService);
			_mainBus.Subscribe<ReplicationMessage.ReplicaSubscriptionRequest>(leaderReplicationService);
			_mainBus.Subscribe<ReplicationMessage.ReplicaLogPositionAck>(leaderReplicationService);
			_mainBus.Subscribe<ReplicationTrackingMessage.ReplicatedTo>(leaderReplicationService);
			monitoringInnerBus.Subscribe<ReplicationMessage.GetReplicationStats>(leaderReplicationService);

			// REPLICA REPLICATION
			var replicaService = new ReplicaService(_mainQueue, Db, epochManager, _workersHandler,
				_authenticationProvider, authorizationGateway,
				GossipAdvertiseInfo.InternalTcp ?? GossipAdvertiseInfo.InternalSecureTcp,
				options.Cluster.ReadOnlyReplica,
				!disableInternalTcpTls, _internalServerCertificateValidator,
				_certificateSelector,
				TimeSpan.FromMilliseconds(options.Interface.ReplicationHeartbeatTimeout),
				TimeSpan.FromMilliseconds(options.Interface.ReplicationHeartbeatInterval),
				TimeSpan.FromMilliseconds(options.Database.WriteTimeoutMs));
			_mainBus.Subscribe<SystemMessage.StateChangeMessage>(replicaService);
			_mainBus.Subscribe<ReplicationMessage.ReconnectToLeader>(replicaService);
			_mainBus.Subscribe<ReplicationMessage.SubscribeToLeader>(replicaService);
			_mainBus.Subscribe<ReplicationMessage.AckLogPosition>(replicaService);
			_mainBus.Subscribe<ClientMessage.TcpForwardMessage>(replicaService);
		} else {
			//LeaderReplicationService only running on a single node to provide stats, hence not subscribed to the other message types like SystemStart and StateChangeMessage
			monitoringInnerBus.Subscribe<ReplicationMessage.GetReplicationStats>(leaderReplicationService);
		}

		// ELECTIONS
		if (!NodeInfo.IsReadOnlyReplica) {
			var electionsService = new ElectionsService(
				_mainQueue,
				memberInfo,
				options.Cluster.ClusterSize,
				Db.Config.WriterCheckpoint.AsReadOnly(),
				Db.Config.ChaserCheckpoint.AsReadOnly(),
				Db.Config.ProposalCheckpoint,
				epochManager,
				() => readIndex.LastIndexedPosition,
				options.Cluster.NodePriority,
				_timeProvider,
				TimeSpan.FromMilliseconds(options.Cluster.LeaderElectionTimeoutMs));
			electionsService.SubscribeMessages(_mainBus);
		}

		// GOSSIP

		var gossipSeedSource = (
			options.Cluster.DiscoverViaDns,
			options.Cluster.ClusterSize > 1,
			options.Cluster.GossipSeed is { Length: > 0 }) switch {
				(true, true, _) => (IGossipSeedSource)new DnsGossipSeedSource(options.Cluster.ClusterDns,
					options.Cluster.ClusterGossipPort),
				(false, true, false) => throw new InvalidConfigurationException(
					"DNS discovery is disabled, but no gossip seed endpoints have been specified. "
					+ "Specify gossip seeds using the `GossipSeed` option."),
				_ => new KnownEndpointGossipSeedSource(options.Cluster.GossipSeed)
			};

		var gossip = new NodeGossipService(
			_mainQueue,
			options.Cluster.ClusterSize,
			gossipSeedSource,
			memberInfo,
			Db.Config.WriterCheckpoint.AsReadOnly(),
			Db.Config.ChaserCheckpoint.AsReadOnly(),
			epochManager, () => readIndex.LastIndexedPosition,
			options.Cluster.NodePriority, TimeSpan.FromMilliseconds(options.Cluster.GossipIntervalMs),
			TimeSpan.FromMilliseconds(options.Cluster.GossipAllowedDifferenceMs),
			TimeSpan.FromMilliseconds(options.Cluster.GossipTimeoutMs),
			TimeSpan.FromSeconds(options.Cluster.DeadMemberRemovalPeriodSec),
			_timeProvider);
		_mainBus.Subscribe<SystemMessage.SystemInit>(gossip);
		_mainBus.Subscribe<GossipMessage.RetrieveGossipSeedSources>(gossip);
		_mainBus.Subscribe<GossipMessage.GotGossipSeedSources>(gossip);
		_mainBus.Subscribe<GossipMessage.Gossip>(gossip);
		_mainBus.Subscribe<GossipMessage.GossipReceived>(gossip);
		_mainBus.Subscribe<GossipMessage.ReadGossip>(gossip);
		_mainBus.Subscribe<GossipMessage.ClientGossip>(gossip);
		_mainBus.Subscribe<SystemMessage.StateChangeMessage>(gossip);
		_mainBus.Subscribe<GossipMessage.GossipSendFailed>(gossip);
		_mainBus.Subscribe<GossipMessage.UpdateNodePriority>(gossip);
		_mainBus.Subscribe<SystemMessage.VNodeConnectionEstablished>(gossip);
		_mainBus.Subscribe<SystemMessage.VNodeConnectionLost>(gossip);
		_mainBus.Subscribe<GossipMessage.GetGossipFailed>(gossip);
		_mainBus.Subscribe<GossipMessage.GetGossipReceived>(gossip);
		_mainBus.Subscribe<ElectionMessage.ElectionsDone>(gossip);

		var clusterStateChangeListener = new ClusterMultipleVersionsLogger();
		_mainBus.Subscribe<GossipMessage.GossipUpdated>(clusterStateChangeListener);

		_reloadConfigSignalRegistration = PosixSignalRegistration.Create(PosixSignal.SIGHUP, c => {
			c.Cancel = true;
			Log.Information("Reloading the node's configuration since {Signal} has been received.", c.Signal);
			_mainQueue.Publish(new ClientMessage.ReloadConfig());
		});

		// subsystems
		_subsystems = options.Subsystems;

		var standardComponents = new StandardComponents(Db.Config, _mainQueue, _mainBus, _timerService, _timeProvider,
			httpSendService, [_httpService], _workersHandler, _queueStatsManager, trackers.QueueTrackers, metricsConfiguration);

		IServiceCollection ConfigureNodeServices(IServiceCollection services) {
			services
				.AddSingleton<ILongHasher<TStreamId>>(_longHasher)
				.AddSingleton(telemetryService) // for correct disposal
				.AddSingleton(_readIndex)
				.AddSingleton(_readIndex.IndexReader.Backend)
				.AddSingleton(standardComponents)
				.AddSingleton(authorizationGateway)
				.AddSingleton(certificateProvider)
				.AddSingleton(_authenticationProvider)
				.AddSingleton<IReadOnlyList<IDbTransform>>(new List<IDbTransform> { new IdentityDbTransform() })
				.AddSingleton<IReadOnlyList<IClusterVNodeStartupTask>>(new List<IClusterVNodeStartupTask>())
				.AddSingleton<IReadOnlyList<IHttpAuthenticationProvider>>(httpAuthenticationProviders)
				.AddSingleton<Func<(X509Certificate2 Node, X509Certificate2Collection Intermediates,
						X509Certificate2Collection Roots)>>
					(() => (_certificateSelector(), _intermediateCertsSelector(), _trustedRootCertsSelector()))
				.AddSingleton(_nodeHttpClientFactory)
				.AddSingleton<IChunkRegistry<IChunkBlob>>(Db.Manager)
				.AddSingleton<IVersionedFileNamingStrategy>(Db.Manager.FileSystem.LocalNamingStrategy)
				.AddSingleton(dbConfig);

			configureAdditionalNodeServices?.Invoke(services);
			return services;
		}

		IReadOnlyList<IClusterVNodeStartupTask> startupTasks = [];

		void ConfigureNode(IApplicationBuilder app) {
			var dbTransforms = app.ApplicationServices.GetService<IReadOnlyList<IDbTransform>>();
			Db.TransformManager.LoadTransforms(dbTransforms);

			if (!Db.TransformManager.TrySetActiveTransform(options.Database.Transform))
				throw new InvalidConfigurationException(
					$"Unknown {nameof(options.Database.Transform)} specified: {options.Database.Transform}");

			startupTasks = app.ApplicationServices.GetRequiredService<IReadOnlyList<IClusterVNodeStartupTask>>();
		}

		async ValueTask StartNode(CancellationToken token) {
			// TRUNCATE IF NECESSARY
			var truncPos = Db.Config.TruncateCheckpoint.Read();
			if (truncPos != -1) {
				Log.Information(
					"Truncate checkpoint is present. Truncate: {truncatePosition} (0x{truncatePosition:X}), Writer: {writerCheckpoint} (0x{writerCheckpoint:X}), Chaser: {chaserCheckpoint} (0x{chaserCheckpoint:X}), Epoch: {epochCheckpoint} (0x{epochCheckpoint:X})",
					truncPos, truncPos, writerCheckpoint, writerCheckpoint, chaserCheckpoint, chaserCheckpoint,
					epochCheckpoint, epochCheckpoint);
				var truncator = new TFChunkDbTruncator(Db.Config, Db.Manager.FileSystem, type => Db.TransformManager.GetFactoryForExistingChunk(type));
				await truncator.TruncateDb(truncPos, CancellationToken.None);

				// The truncator has moved the checkpoints but it is possible that other components in the startup have
				// already read the old values. If we ensure all checkpoint reads are performed after the truncation
				// then we can remove this extra restart
				Log.Information("Truncation successful. Shutting down.");
				var shutdownGuid = Guid.NewGuid();
				using var linked = CancellationTokenSource.CreateLinkedTokenSource(token);
				linked.CancelAfter(ShutdownTimeout);

				await HandleAsync(
						new SystemMessage.BecomeShuttingDown(shutdownGuid, exitProcess: true, shutdownHttp: true),
						linked.Token);

				Handle(new SystemMessage.BecomeShutdown(shutdownGuid));
				Application.Exit(0, "Shutting down after successful truncation.");
				return;
			}

			foreach (var x in startupTasks) {
				await x.Run(token);
			}

			// start the main queue as we publish messages to it while opening the db
			_controller.Start();

			await Db.Open(!options.Database.SkipDbVerify, threads: options.Database.InitializationThreads,
				createNewChunks: false, token: token);

			await epochManager.Init(token);

			await storageWriter.Start(token);

			_workersHandler.Start();
			monitoringQueue.Start();
			subscrQueue.Start();
			perSubscrQueue.Start();
			redactionQueue.Start();
			dynamicCacheManager.Start();
			_mainQueue.Publish(new SystemMessage.SystemInit());
		}
		_start = StartNode;

		_startup = new ClusterVNodeStartup<TStreamId>(
			options,
			modifiedOptions.PlugableComponents,
			_mainQueue, monitoringQueue, _mainBus, _workersHandler,
			_authenticationProvider, _authorizationProvider,
			expiryStrategy ?? DefaultExpiryStrategy.Instance,
			_httpService,
			configuration,
			trackers,
			ConfigureNodeServices,
			ConfigureNode);

		_mainBus.Subscribe<SystemMessage.SystemReady>(_startup);
		_mainBus.Subscribe<SystemMessage.BecomeShuttingDown>(_startup);

		var certificateExpiryMonitor = new CertificateExpiryMonitor(_mainQueue, _certificateSelector, Log);
		_mainBus.Subscribe<SystemMessage.SystemStart>(certificateExpiryMonitor);
		_mainBus.Subscribe<MonitoringMessage.CheckCertificateExpiry>(certificateExpiryMonitor);

		var periodicLogging = new PeriodicallyLoggingService(_mainQueue, VersionInfo.Version, Log);
		_mainBus.Subscribe<SystemMessage.SystemStart>(periodicLogging);
		_mainBus.Subscribe<MonitoringMessage.CheckEsVersion>(periodicLogging);
	}

	private static void CreateStaticStreamInfoCache(
		int streamInfoCacheCapacity,
		out ILRUCache<TStreamId, IndexBackend<TStreamId>.EventNumberCached> streamLastEventNumberCache,
		out ILRUCache<TStreamId, IndexBackend<TStreamId>.MetadataCached> streamMetadataCache,
		out ICacheResizer streamInfoCacheResizer) {

		streamLastEventNumberCache = new LRUCache<TStreamId, IndexBackend<TStreamId>.EventNumberCached>(
			"LastEventNumber", streamInfoCacheCapacity);

		streamMetadataCache = new LRUCache<TStreamId, IndexBackend<TStreamId>.MetadataCached>(
			"Metadata", streamInfoCacheCapacity);

		streamInfoCacheResizer = new CompositeCacheResizer(
			name: "StreamInfo",
			weight: 100,
			new StaticCacheResizer(ResizerUnit.Entries, streamInfoCacheCapacity, streamLastEventNumberCache),
			new StaticCacheResizer(ResizerUnit.Entries, streamInfoCacheCapacity, streamMetadataCache));
	}

	private static void CreateDynamicStreamInfoCache(
		ISizer<TStreamId> sizer,
		long totalMem,
		out ILRUCache<TStreamId, IndexBackend<TStreamId>.EventNumberCached> streamLastEventNumberCache,
		out ILRUCache<TStreamId, IndexBackend<TStreamId>.MetadataCached> streamMetadataCache,
		out ICacheResizer streamInfoCacheResizer) {

		int LastEventNumberCacheItemSize(TStreamId streamId, IndexBackend<TStreamId>.EventNumberCached eventNumberCached) =>
			LRUCache<TStreamId, IndexBackend<TStreamId>.EventNumberCached>.ApproximateItemSize(
				keyRefsSize: sizer.GetSizeInBytes(streamId),
				valueRefsSize: 0);

		streamLastEventNumberCache = new LRUCache<TStreamId, IndexBackend<TStreamId>.EventNumberCached>(
			"LastEventNumber",
			0,
			LastEventNumberCacheItemSize,
			(streamId, eventNumberCached, keyFreed, valueFreed, nodeFreed) => {
				if (nodeFreed)
					return LastEventNumberCacheItemSize(streamId, eventNumberCached);

				return keyFreed ? sizer.GetSizeInBytes(streamId) : 0;
			}, "bytes");


		int MetadataCacheItemSize(TStreamId streamId, IndexBackend<TStreamId>.MetadataCached metadataCached) =>
			LRUCache<TStreamId, IndexBackend<TStreamId>.MetadataCached>.ApproximateItemSize(
				keyRefsSize: sizer.GetSizeInBytes(streamId),
				valueRefsSize: metadataCached.ApproximateSize - Unsafe.SizeOf<IndexBackend<TStreamId>.MetadataCached>());

		streamMetadataCache = new LRUCache<TStreamId, IndexBackend<TStreamId>.MetadataCached>(
			"Metadata",
			0,
			MetadataCacheItemSize,
			(streamId, metadataCached, keyFreed, valueFreed, nodeFreed) => {
				if (nodeFreed)
					return MetadataCacheItemSize(streamId, metadataCached);

				return
					(keyFreed ? sizer.GetSizeInBytes(streamId) : 0) +
					(valueFreed ? metadataCached.ApproximateSize - Unsafe.SizeOf<IndexBackend<TStreamId>.MetadataCached>() : 0);
			}, "bytes");


		const long minCapacity = 100_000_000; // 100 MB

		// beyond a certain point the added heap size costs more in GC than the extra cache is worth
		// higher values than this can still be set manually
		var staticMaxCapacity = 16_000_000_000; // 16GB
		var dynamicMaxCapacity = (long)(0.4 * totalMem);
		var maxCapacity = Math.Min(staticMaxCapacity, dynamicMaxCapacity);

		var minCapacityPerCache = minCapacity / 2;
		var maxCapacityPerCache = maxCapacity / 2;

		streamInfoCacheResizer = new CompositeCacheResizer(
			name: "StreamInfo",
			weight: 100,
			new DynamicCacheResizer(ResizerUnit.Bytes, minCapacityPerCache, maxCapacityPerCache, 60, streamLastEventNumberCache),
			new DynamicCacheResizer(ResizerUnit.Bytes, minCapacityPerCache, maxCapacityPerCache, 40, streamMetadataCache));
	}

	public override async Task StopAsync(TimeSpan? timeout = null, CancellationToken cancellationToken = default) {
		if (Interlocked.Exchange(ref _stopCalled, 1) == 1) {
			Log.Warning("Stop was already called.");
			return;
		}

		_mainQueue.Publish(new ClientMessage.RequestShutdown(false, true));

		try {
			await _shutdownSource.Task.WaitAsync(timeout ?? ShutdownTimeout, cancellationToken);
		} catch (Exception) {
			Log.Error("Graceful shutdown not complete. Forcing shutdown now.");
			throw;
		} finally {
			_switchChunksLock?.Dispose();
		}
	}

	public async ValueTask HandleAsync(SystemMessage.BecomeShuttingDown message, CancellationToken token) {
		Log.Information("========== [{httpEndPoint}] IS SHUTTING DOWN SUBSYSTEMS...", NodeInfo.HttpEndPoint);

		_reloadConfigSignalRegistration?.Dispose();
		_reloadConfigSignalRegistration = null;

		foreach (var subsystem in _subsystems ?? [])
			await subsystem.Stop().WaitAsync(token);
	}

	public void Handle(SystemMessage.BecomeShutdown message) {
		_shutdownSource.TrySetResult(true);
	}

	public void Handle(SystemMessage.SystemStart _) {
		_authenticationProvider.Initialize().ContinueWith(t => {
			Message msg = t.Exception is null
				? new AuthenticationMessage.AuthenticationProviderInitialized()
				: new AuthenticationMessage.AuthenticationProviderInitializationFailed();

			_mainQueue.Publish(msg);
		});
	}

	public void AddTasks(IEnumerable<Task> tasks) {
#if DEBUG
		foreach (var task in tasks) {
			AddTask(task);
		}
#endif
	}

	public void AddTask(Task task) {
#if DEBUG
		lock (_taskAddLock) {
			_tasks.Add(task);

			//keep reference to old trigger task
			var oldTrigger = _taskAddedTrigger;

			//create and add new trigger task to list
			_taskAddedTrigger = new TaskCompletionSource<bool>();
			_tasks.Add(_taskAddedTrigger.Task);

			//remove old trigger task from list
			_tasks.Remove(oldTrigger.Task);

			//trigger old trigger task
			oldTrigger.SetResult(true);
		}
#endif
	}

	public override async Task<ClusterVNode> StartAsync(bool waitUntilReady, CancellationToken token) {
		var tcs = new TaskCompletionSource<ClusterVNode>(TaskCreationOptions.RunContinuationsAsynchronously);

		if (waitUntilReady) {
			_mainBus.Subscribe(new AdHocHandler<SystemMessage.SystemReady>(
				_ => tcs.TrySetResult(this)));
		} else {
			tcs.TrySetResult(this);
		}

		await _start(token);

		if (IsShutdown)
			tcs.TrySetResult(this);

		return await tcs.Task;
	}

	public static ValueTuple<bool, string> ValidateServerCertificate(X509Certificate certificate,
		X509Chain chain, SslPolicyErrors sslPolicyErrors, Func<X509Certificate2Collection> intermediateCertsSelector,
		Func<X509Certificate2Collection> trustedRootCertsSelector, string[] otherNames) {
		using var _ = certificate.ConvertToCertificate2(out var certificate2);
		return ValidateCertificate(certificate2, chain, sslPolicyErrors, intermediateCertsSelector, trustedRootCertsSelector, "server", otherNames);
	}

	public static ValueTuple<bool, string> ValidateClientCertificate(X509Certificate certificate,
		X509Chain chain, SslPolicyErrors sslPolicyErrors, Func<X509Certificate2Collection> intermediateCertsSelector, Func<X509Certificate2Collection> trustedRootCertsSelector) {
		using var _ = certificate.ConvertToCertificate2(out var certificate2);
		return ValidateCertificate(certificate2, chain, sslPolicyErrors, intermediateCertsSelector, trustedRootCertsSelector, "client", null);
	}

	private static ValueTuple<bool, string> ValidateCertificate(X509Certificate2 certificate, X509Chain chain, SslPolicyErrors sslPolicyErrors,
		Func<X509Certificate2Collection> intermediateCertsSelector, Func<X509Certificate2Collection> trustedRootCertsSelector,
		string certificateOrigin, string[] otherNames) {
		if (certificate == null)
			return (false, $"No certificate was provided by the {certificateOrigin}");

		var intermediates = intermediateCertsSelector();

		// add any intermediate certificates received from the origin
		if (chain != null) {
			foreach (var chainElement in chain.ChainElements) {
				if (CertificateUtils.IsValidIntermediateCertificate(chainElement.Certificate, out _)) {
					intermediates ??= new X509Certificate2Collection();
					intermediates.Add(new X509Certificate2(chainElement.Certificate));
				}
			}
		}

		var chainStatus = CertificateUtils.BuildChain(certificate, intermediates, trustedRootCertsSelector(), out var chainStatusInformation);
		if (chainStatus == X509ChainStatusFlags.NoError)
			sslPolicyErrors &= ~SslPolicyErrors.RemoteCertificateChainErrors; //clear the RemoteCertificateChainErrors flag
		else
			sslPolicyErrors |= SslPolicyErrors.RemoteCertificateChainErrors; //set the RemoteCertificateChainErrors flag

		if (otherNames != null && (sslPolicyErrors & SslPolicyErrors.RemoteCertificateNameMismatch) != 0) {
			if (otherNames.Any(certificate.MatchesName)) { // if we have a match,
				sslPolicyErrors &= ~SslPolicyErrors.RemoteCertificateNameMismatch; // clear the RemoteCertificateNameMismatch flag
			}
		}

		if (sslPolicyErrors != SslPolicyErrors.None) {
			foreach (var status in chainStatusInformation) {
				Log.Error(status);
			}
			return (false, $"The certificate ({certificate.Subject}) provided by the {certificateOrigin} failed validation with the following error(s): {sslPolicyErrors.ToString()} ({chainStatus})");
		}

		return (true, null);
	}

	public void Handle(ClientMessage.ReloadConfig message) {
		if (Interlocked.CompareExchange(ref _reloadingConfig, 1, 0) != 0) {
			Log.Information("The node's configuration reload is already in progress");
			return;
		}

		Task.Run(() => {
			try {
				var options = _options.Reload();
				ReloadLogOptions(options);
				ReloadCertificates(options);
				ReloadTransform(options);
				Log.Information("The node's configuration was successfully reloaded");
			} catch (Exception exc) {
				Log.Error(exc, "An error has occurred while reloading the configuration");
			} finally {
				Interlocked.Exchange(ref _reloadingConfig, 0);
			}
		});
	}

	private void ReloadTransform(ClusterVNodeOptions options) {
		var transform = options.Database.Transform;
		if (!Db.TransformManager.TrySetActiveTransform(transform))
			Log.Error("Unknown {DatabaseTransformName} specified: {DatabaseTransform}", nameof(options.Database.Transform), options.Database.Transform);
	}

	private static void ReloadLogOptions(ClusterVNodeOptions options) {
		if (options.Logging.LogLevel != LogLevel.Default) {
			var changed = KurrentLoggerConfiguration.AdjustMinimumLogLevel(options.Logging.LogLevel);
			if (changed) {
				Log.Information("The log level was adjusted to: {LoggingLogLevel}", options.Logging.LogLevel);

				if (options.Logging.LogLevel > LogLevel.Information) {
					Console.WriteLine($"The log level was adjusted to: {options.Logging.LogLevel}");
				}
			}
		}
	}

	private void ReloadCertificates(ClusterVNodeOptions options) {
		if (options.Application.Insecure) {
			Log.Information("Skipping reload of certificates since TLS is disabled.");
			return;
		}

		if (_certificateProvider?.LoadCertificates(options) == LoadCertificateResult.VerificationFailed) {
			throw new InvalidConfigurationException("Aborting certificate loading due to verification errors.");
		}
	}

	private static void LogPluginSubsectionWarnings(IConfiguration configuration) {
		var pluginSubsectionOptions = configuration.GetSection($"{KurrentConfigurationKeys.Prefix}:Plugins").AsEnumerable().ToList();
		if (pluginSubsectionOptions.Count <= 1)
			return;

		Log.Warning(
			"The \"Plugins\" configuration subsection has been removed. " +
			"The following settings will be ignored. " +
			"Please move them out of the \"Plugins\" subsection and " +
			$"directly into the \"{KurrentConfigurationKeys.Prefix}\" root.");

		foreach (var kvp in pluginSubsectionOptions) {
			if (kvp.Value is not null)
				Log.Warning("Ignoring option nested in \"Plugins\" subsection: {IgnoredOption}", kvp.Key);
		}
	}

	public override string ToString() =>
		$"[{NodeInfo.InstanceId:B}, {NodeInfo.InternalTcp}, {NodeInfo.ExternalTcp}, {NodeInfo.HttpEndPoint}]";
}<|MERGE_RESOLUTION|>--- conflicted
+++ resolved
@@ -217,6 +217,10 @@
 	private PosixSignalRegistration _reloadConfigSignalRegistration;
 	readonly CompositeHasher<TStreamId> _longHasher;
 
+	public IEnumerable<Task> Tasks {
+		get { return _tasks; }
+	}
+
 	public override CertificateDelegates.ClientCertificateValidator InternalClientCertificateValidator => _internalClientCertificateValidator;
 	public override Func<X509Certificate2> CertificateSelector => _certificateSelector;
 	public override Func<X509Certificate2Collection> IntermediateCertificatesSelector => _intermediateCertsSelector;
@@ -660,14 +664,9 @@
 			logFormat.LowHasher,
 			logFormat.HighHasher,
 			logFormat.EmptyStreamId,
-<<<<<<< HEAD
 			() => new HashListMemTable(options.IndexBitnessVersion,
 				maxSize: options.Database.MaxMemTableSize * 2),
 			tfReader,
-=======
-			() => new HashListMemTable(options.IndexBitnessVersion, maxSize: options.Database.MaxMemTableSize * 2),
-			() => new TFReaderLease(readerPool),
->>>>>>> 4efe02e8
 			options.IndexBitnessVersion,
 			maxSizeForMemory: options.Database.MaxMemTableSize,
 			maxTablesPerLevel: 2,
@@ -759,14 +758,8 @@
 
 		// Storage Reader
 		var storageReader = new StorageReaderService<TStreamId>(_mainQueue, _mainBus, readIndex,
-<<<<<<< HEAD
-			logFormat.SystemStreams, Db.Config.WriterCheckpoint.AsReadOnly(), virtualStreamReader, _queueStatsManager,
-			trackers.QueueTrackers);
-=======
-			logFormat.SystemStreams, readerThreadsCount, Db.Config.WriterCheckpoint.AsReadOnly(),
-			virtualStreamReader, secondaryIndexReaders,
-			_queueStatsManager, trackers.QueueTrackers);
->>>>>>> 4efe02e8
+			logFormat.SystemStreams, Db.Config.WriterCheckpoint.AsReadOnly(),
+			virtualStreamReader, secondaryIndexReaders);
 
 		_mainBus.Subscribe<SystemMessage.SystemInit>(storageReader);
 		_mainBus.Subscribe<SystemMessage.BecomeShuttingDown>(storageReader);
