--- conflicted
+++ resolved
@@ -68,21 +68,13 @@
 	) {
 		var cid = Guid.NewGuid();
 
-<<<<<<< HEAD
-		var envelope = new MultiStreamWriteEventsOperation(eventStreamIds, expectedVersions);
-=======
 		var operation = new MultiStreamWriteEventsOperation(eventStreamIds, expectedVersions);
->>>>>>> d8d3ad9b
 
 		try {
 			var command = new ClientMessage.WriteEvents(
 				internalCorrId: cid,
 				correlationId: cid,
-<<<<<<< HEAD
-				envelope,
-=======
 				envelope: operation,
->>>>>>> d8d3ad9b
 				requireLeader: false,
 				eventStreamIds: eventStreamIds,
 				expectedVersions: expectedVersions,
@@ -97,11 +89,7 @@
 			throw new($"{nameof(WriteEventsToMultipleStreams)}: Unable to execute request!", ex);
 		}
 
-<<<<<<< HEAD
-		return await envelope.WaitForReply;
-=======
 		return await operation.WaitForReply;
->>>>>>> d8d3ad9b
 	}
 }
 
