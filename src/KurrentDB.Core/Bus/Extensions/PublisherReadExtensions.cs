// Copyright (c) Kurrent, Inc and/or licensed to Kurrent, Inc under one or more agreements.
// Kurrent, Inc licenses this file to you under the Kurrent License v1 (see LICENSE.md).

// ReSharper disable CheckNamespace

using System.Collections.Generic;
using System.Linq;
using System.Runtime.CompilerServices;
using System.Threading;
using System.Threading.Tasks;
using KurrentDB.Core.Bus;
using KurrentDB.Core.Data;
using KurrentDB.Core.Services.Storage.ReaderIndex;
using KurrentDB.Core.Services.Transport.Common;
using KurrentDB.Core.Services.Transport.Enumerators;
using KurrentDB.Core.Services.UserManagement;

namespace KurrentDB.Core.ClientPublisher;

[PublicAPI]
public static class PublisherReadExtensions {
    public static async IAsyncEnumerable<ResolvedEvent> Read(this IPublisher publisher, Position startPosition, IEventFilter filter, long maxCount, bool forwards = true, [EnumeratorCancellation] CancellationToken cancellationToken = default) {
        await using var enumerator = GetEnumerator();

        while (!cancellationToken.IsCancellationRequested) {
            if (!await enumerator.MoveNextAsync())
                break;

            if (enumerator.Current is ReadResponse.EventReceived eventReceived)
                yield return eventReceived.Event;
        }

        yield break;

        IAsyncEnumerator<ReadResponse> GetEnumerator() {
            return forwards
                ? new Enumerator.ReadAllForwardsFiltered(
                    bus: publisher,
                    position: startPosition,
                    maxCount: (ulong)maxCount,
                    resolveLinks: false,
                    eventFilter: filter,
                    user: SystemAccounts.System,
                    requiresLeader: false,
                    maxSearchWindow: null,
<<<<<<< HEAD
                    deadline: null,
=======
                    expiryStrategy: DefaultExpiryStrategy.Instance,
>>>>>>> e86fd752
                    cancellationToken: cancellationToken
                )
                : new Enumerator.ReadAllBackwardsFiltered(
                    bus: publisher,
                    position: startPosition,
                    maxCount: (ulong)maxCount,
                    resolveLinks: false,
                    eventFilter: filter,
                    user: SystemAccounts.System,
                    requiresLeader: false,
                    maxSearchWindow: null,
<<<<<<< HEAD
                    deadline: null,
=======
                    expiryStrategy: DefaultExpiryStrategy.Instance,
>>>>>>> e86fd752
                    cancellationToken: cancellationToken
                );
        }
    }

    public static IAsyncEnumerable<ResolvedEvent> ReadForwards(this IPublisher publisher, Position startPosition, IEventFilter filter, long maxCount, CancellationToken cancellationToken = default) =>
        publisher.Read(startPosition, filter, maxCount, true, cancellationToken);

    public static IAsyncEnumerable<ResolvedEvent> ReadBackwards(this IPublisher publisher, Position startPosition, IEventFilter filter, long maxCount, CancellationToken cancellationToken = default) =>
        publisher.Read(startPosition, filter, maxCount, false, cancellationToken);

    public static async IAsyncEnumerable<ResolvedEvent> Read(this IPublisher publisher, Position startPosition, long maxCount, bool forwards = true, [EnumeratorCancellation] CancellationToken cancellationToken = default) {
		await using var enumerator = GetEnumerator();

		while (!cancellationToken.IsCancellationRequested) {
			if (!await enumerator.MoveNextAsync())
				break;

			if (enumerator.Current is ReadResponse.EventReceived eventReceived)
				yield return eventReceived.Event;
		}

		yield break;

		IAsyncEnumerator<ReadResponse> GetEnumerator() {
			return forwards
				? new Enumerator.ReadAllForwards(
					bus: publisher,
					position: startPosition,
					maxCount: (ulong)maxCount,
					resolveLinks: false,
					user: SystemAccounts.System,
					requiresLeader: false,
<<<<<<< HEAD
					deadline: null,
=======
					expiryStrategy: DefaultExpiryStrategy.Instance,
>>>>>>> e86fd752
					cancellationToken: cancellationToken
				)
				: new Enumerator.ReadAllBackwards(
					bus: publisher,
					position: startPosition,
					maxCount: (ulong)maxCount,
					resolveLinks: false,
					user: SystemAccounts.System,
					requiresLeader: false,
<<<<<<< HEAD
					deadline: null,
=======
					expiryStrategy: DefaultExpiryStrategy.Instance,
>>>>>>> e86fd752
					cancellationToken: cancellationToken
				);
		}
	}

	public static IAsyncEnumerable<ResolvedEvent> ReadForwards(this IPublisher publisher, Position startPosition, long maxCount, CancellationToken cancellationToken = default) =>
		publisher.Read(startPosition, maxCount, true, cancellationToken);

	public static IAsyncEnumerable<ResolvedEvent> ReadBackwards(this IPublisher publisher, Position startPosition, long maxCount, CancellationToken cancellationToken = default) =>
		publisher.Read(startPosition, maxCount, false, cancellationToken);

    public static async ValueTask<ResolvedEvent?> ReadFirstEvent(this IPublisher publisher, CancellationToken cancellationToken = default) {
        var first = await publisher.Read(
            Position.Start, EventFilter.Unfiltered, 1,
            true, cancellationToken
        ).FirstOrDefaultAsync(cancellationToken);

        return first == ResolvedEvent.EmptyEvent ? null : first;
    }

    public static async ValueTask<ResolvedEvent?> ReadLastEvent(this IPublisher publisher, CancellationToken cancellationToken = default) {
        var last = await publisher.Read(
            Position.End, EventFilter.Unfiltered, 1,
            false, cancellationToken
        ).FirstOrDefaultAsync(cancellationToken);

        return last == ResolvedEvent.EmptyEvent ? null : last;
    }

    public static async IAsyncEnumerable<ResolvedEvent> ReadStream(this IPublisher publisher, string stream, StreamRevision startRevision, long maxCount, bool forwards, [EnumeratorCancellation] CancellationToken cancellationToken = default) {
		await using var enumerator = GetEnumerator();

		while (!cancellationToken.IsCancellationRequested) {
			if (!await enumerator.MoveNextAsync())
				break;

            // if (enumerator.Current is ReadResponse.LastStreamPositionReceived lastStreamPositionReceived)
            //     break;

			if (enumerator.Current is ReadResponse.EventReceived eventReceived)
				yield return eventReceived.Event;

			if (enumerator.Current is ReadResponse.StreamNotFound streamNotFound)
				throw new ReadResponseException.StreamNotFound(streamNotFound.StreamName);
		}

		yield break;

		IAsyncEnumerator<ReadResponse> GetEnumerator() {
			return forwards
				? new Enumerator.ReadStreamForwards(
					bus: publisher,
					streamName: stream,
					startRevision: startRevision,
					maxCount: (ulong)maxCount,
					resolveLinks: false,
					user: SystemAccounts.System,
					requiresLeader: false,
<<<<<<< HEAD
					deadline: null,
=======
					expiryStrategy: DefaultExpiryStrategy.Instance,
>>>>>>> e86fd752
					cancellationToken: cancellationToken,
					compatibility: 1 // whats this?
				)
				: new Enumerator.ReadStreamBackwards(
					bus: publisher,
					streamName: stream,
					startRevision: startRevision,
					maxCount: (ulong)maxCount,
					resolveLinks: false,
					user: SystemAccounts.System,
					requiresLeader: false,
<<<<<<< HEAD
					deadline: null,
=======
					expiryStrategy: DefaultExpiryStrategy.Instance,
>>>>>>> e86fd752
					cancellationToken: cancellationToken,
					compatibility: 1 // whats this?
				);
		}
	}

	public static IAsyncEnumerable<ResolvedEvent> ReadStreamForwards(this IPublisher publisher, string stream, StreamRevision startRevision, long maxCount, CancellationToken cancellationToken = default) =>
		 publisher.ReadStream(stream, startRevision, maxCount, true, cancellationToken);

	public static IAsyncEnumerable<ResolvedEvent> ReadFullStream(this IPublisher publisher, string stream, CancellationToken cancellationToken = default) =>
		publisher.ReadStream(stream, StreamRevision.Start, long.MaxValue, true, cancellationToken);

	public static IAsyncEnumerable<ResolvedEvent> ReadStreamBackwards(this IPublisher publisher, string stream, StreamRevision startRevision, long maxCount, CancellationToken cancellationToken = default) =>
		publisher.ReadStream(stream, startRevision, maxCount, false, cancellationToken);

	public static async IAsyncEnumerable<ResolvedEvent> ReadStreamByPosition(this IPublisher publisher, Position startPosition, long maxCount, bool forwards, [EnumeratorCancellation] CancellationToken cancellationToken = default) {
		var result = await publisher.GetStreamInfoByPosition(startPosition, cancellationToken);

		if (result is null)
			throw new("Stream not found by position");

		await foreach(var re in publisher.ReadStream(result.Value.Stream, result.Value.Revision, maxCount, forwards, cancellationToken))
			yield return re;
	}

	public static IAsyncEnumerable<ResolvedEvent> ReadStreamByPositionForwards(this IPublisher publisher, Position startPosition, long maxCount, CancellationToken cancellationToken = default) =>
		publisher.ReadStreamByPosition(startPosition, maxCount, true, cancellationToken);

	public static IAsyncEnumerable<ResolvedEvent> ReadStreamByPositionBackwards(this IPublisher publisher, Position startPosition, long maxCount, CancellationToken cancellationToken = default) =>
		publisher.ReadStreamByPosition(startPosition, maxCount, false, cancellationToken);

	public static async Task<ResolvedEvent?> ReadStreamLastEvent(this IPublisher publisher, string stream, CancellationToken cancellationToken = default) {
		cancellationToken.ThrowIfCancellationRequested();

		var last = await publisher
			.ReadStreamBackwards(stream, StreamRevision.End, 1, cancellationToken)
			.FirstOrDefaultAsync(cancellationToken);

		return last == ResolvedEvent.EmptyEvent ? null : last;
	}

	public static async Task<ResolvedEvent?> ReadStreamFirstEvent(this IPublisher publisher, string stream, CancellationToken cancellationToken = default) {
		cancellationToken.ThrowIfCancellationRequested();

		var first = await publisher
			.ReadStreamForwards(stream, StreamRevision.Start, 1, cancellationToken)
			.FirstOrDefaultAsync(cancellationToken);

		return first == ResolvedEvent.EmptyEvent ? null : first;
	}

	public static async Task<ResolvedEvent> ReadEvent(this IPublisher publisher, Position position, CancellationToken cancellationToken = default) {
		cancellationToken.ThrowIfCancellationRequested();

		var result = await publisher
			.ReadForwards(position, 1, cancellationToken)
			.FirstOrDefaultAsync(cancellationToken);

		return result;
	}

	public static async IAsyncEnumerable<ResolvedEvent> ReadIndex(this IPublisher publisher, string indexName, Position startPosition, long maxCount, bool forwards = true, [EnumeratorCancellation] CancellationToken cancellationToken = default) {
		await using var enumerator = GetEnumerator();

		while (!cancellationToken.IsCancellationRequested) {
			if (!await enumerator.MoveNextAsync())
				break;

			if (enumerator.Current is ReadResponse.EventReceived eventReceived)
				yield return eventReceived.Event;
		}

		yield break;

		IAsyncEnumerator<ReadResponse> GetEnumerator() {
			return forwards
				? new Enumerator.ReadIndexForwards(
					bus: publisher,
					indexName: indexName,
					position: startPosition,
					maxCount: (ulong)maxCount,
					user: SystemAccounts.System,
					requiresLeader: false,
					expiryStrategy: DefaultExpiryStrategy.Instance,
					cancellationToken: cancellationToken
				)
				: new Enumerator.ReadIndexBackwards(
					bus: publisher,
					indexName: indexName,
					position: startPosition,
					maxCount: (ulong)maxCount,
					user: SystemAccounts.System,
					requiresLeader: false,
					expiryStrategy: DefaultExpiryStrategy.Instance,
					cancellationToken: cancellationToken
				);
		}
	}
}<|MERGE_RESOLUTION|>--- conflicted
+++ resolved
@@ -43,11 +43,7 @@
                     user: SystemAccounts.System,
                     requiresLeader: false,
                     maxSearchWindow: null,
-<<<<<<< HEAD
-                    deadline: null,
-=======
                     expiryStrategy: DefaultExpiryStrategy.Instance,
->>>>>>> e86fd752
                     cancellationToken: cancellationToken
                 )
                 : new Enumerator.ReadAllBackwardsFiltered(
@@ -59,11 +55,7 @@
                     user: SystemAccounts.System,
                     requiresLeader: false,
                     maxSearchWindow: null,
-<<<<<<< HEAD
-                    deadline: null,
-=======
                     expiryStrategy: DefaultExpiryStrategy.Instance,
->>>>>>> e86fd752
                     cancellationToken: cancellationToken
                 );
         }
@@ -97,11 +89,7 @@
 					resolveLinks: false,
 					user: SystemAccounts.System,
 					requiresLeader: false,
-<<<<<<< HEAD
-					deadline: null,
-=======
-					expiryStrategy: DefaultExpiryStrategy.Instance,
->>>>>>> e86fd752
+					expiryStrategy: DefaultExpiryStrategy.Instance,
 					cancellationToken: cancellationToken
 				)
 				: new Enumerator.ReadAllBackwards(
@@ -111,11 +99,7 @@
 					resolveLinks: false,
 					user: SystemAccounts.System,
 					requiresLeader: false,
-<<<<<<< HEAD
-					deadline: null,
-=======
-					expiryStrategy: DefaultExpiryStrategy.Instance,
->>>>>>> e86fd752
+					expiryStrategy: DefaultExpiryStrategy.Instance,
 					cancellationToken: cancellationToken
 				);
 		}
@@ -174,11 +158,7 @@
 					resolveLinks: false,
 					user: SystemAccounts.System,
 					requiresLeader: false,
-<<<<<<< HEAD
-					deadline: null,
-=======
-					expiryStrategy: DefaultExpiryStrategy.Instance,
->>>>>>> e86fd752
+					expiryStrategy: DefaultExpiryStrategy.Instance,
 					cancellationToken: cancellationToken,
 					compatibility: 1 // whats this?
 				)
@@ -190,11 +170,7 @@
 					resolveLinks: false,
 					user: SystemAccounts.System,
 					requiresLeader: false,
-<<<<<<< HEAD
-					deadline: null,
-=======
-					expiryStrategy: DefaultExpiryStrategy.Instance,
->>>>>>> e86fd752
+					expiryStrategy: DefaultExpiryStrategy.Instance,
 					cancellationToken: cancellationToken,
 					compatibility: 1 // whats this?
 				);
