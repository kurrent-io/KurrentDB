// Copyright (c) Kurrent, Inc and/or licensed to Kurrent, Inc under one or more agreements.
// Kurrent, Inc licenses this file to you under the Kurrent License v1 (see LICENSE.md).

using System;
using System.Collections.Generic;
using System.Security.Claims;
using System.Threading;
using System.Threading.Channels;
using System.Threading.Tasks;
using KurrentDB.Common.Utils;
using KurrentDB.Core.Bus;
using KurrentDB.Core.Messages;
using KurrentDB.Core.Messaging;
using KurrentDB.Core.Services.Storage.ReaderIndex;
using KurrentDB.Core.Services.Transport.Common;
using ReadStreamResult = KurrentDB.Core.Data.ReadStreamResult;

namespace KurrentDB.Core.Services.Transport.Enumerators;

partial class Enumerator {
	public class ReadStreamForwards : IAsyncEnumerator<ReadResponse> {
		private readonly IPublisher _bus;
		private readonly string _streamName;
		private readonly ulong _maxCount;
		private readonly bool _resolveLinks;
		private readonly ClaimsPrincipal _user;
		private readonly bool _requiresLeader;
<<<<<<< HEAD
		private readonly DateTime? _deadline;
=======
		private readonly IExpiryStrategy _expiryStrategy;
>>>>>>> e86fd752
		private readonly uint _compatibility;
		private readonly int _batchSize;
		private readonly CancellationToken _cancellationToken;
		private readonly SemaphoreSlim _semaphore = new(1, 1);
		private readonly Channel<ReadResponse> _channel = Channel.CreateBounded<ReadResponse>(DefaultCatchUpChannelOptions);

		private ReadResponse _current;

		public ReadResponse Current => _current;

		public ReadStreamForwards(IPublisher bus,
			string streamName,
			StreamRevision startRevision,
			ulong maxCount,
			bool resolveLinks,
			ClaimsPrincipal user,
			bool requiresLeader,
<<<<<<< HEAD
			DateTime? deadline,
=======
			IExpiryStrategy expiryStrategy,
>>>>>>> e86fd752
			uint compatibility,
			int batchSize = DefaultReadBatchSize,
			CancellationToken cancellationToken = default) {
			_bus = Ensure.NotNull(bus);
			_streamName = Ensure.NotNullOrEmpty(streamName);
			_maxCount = maxCount;
			_resolveLinks = resolveLinks;
			_user = user;
			_requiresLeader = requiresLeader;
			_expiryStrategy = expiryStrategy;
			_compatibility = compatibility;
			_batchSize = batchSize;
			_cancellationToken = cancellationToken;

			ReadPage(startRevision);
		}

		public ValueTask DisposeAsync() {
			_channel.Writer.TryComplete();
			return new ValueTask(Task.CompletedTask);
		}

		public async ValueTask<bool> MoveNextAsync() {
			if (!await _channel.Reader.WaitToReadAsync(_cancellationToken)) {
				return false;
			}

			_current = await _channel.Reader.ReadAsync(_cancellationToken);

			return true;
		}

		private void ReadPage(StreamRevision startRevision, ulong readCount = 0) {
			Guid correlationId = Guid.NewGuid();

			_bus.Publish(new ClientMessage.ReadStreamEventsForward(
				correlationId, correlationId, new ContinuationEnvelope(OnMessage, _semaphore, _cancellationToken),
				_streamName, startRevision.ToInt64(), (int)Math.Min((ulong)_batchSize, _maxCount), _resolveLinks,
				_requiresLeader, null, _user, replyOnExpired: true, expires: _expiryStrategy.GetExpiry(),
				cancellationToken: _cancellationToken));

			async Task OnMessage(Message message, CancellationToken ct) {
				if (message is ClientMessage.NotHandled notHandled &&
					TryHandleNotHandled(notHandled, out var ex)) {
					_channel.Writer.TryComplete(ex);
					return;
				}

				if (message is not ClientMessage.ReadStreamEventsForwardCompleted completed) {
					_channel.Writer.TryComplete(ReadResponseException.UnknownMessage.Create<ClientMessage.ReadStreamEventsForwardCompleted>(message));
					return;
				}

				switch (completed.Result) {
					case ReadStreamResult.Success:
						if (readCount == 0 && _compatibility >= 1) {
							if (completed.Events is []) {
								var firstStreamPosition = StreamRevision.FromInt64(completed.NextEventNumber);
								if (startRevision != firstStreamPosition) {
									await _channel.Writer.WriteAsync(new ReadResponse.FirstStreamPositionReceived(firstStreamPosition), ct);
								}
							}
						}

						foreach (var @event in completed.Events) {
							if (readCount >= _maxCount) {
								break;
							}
							await _channel.Writer.WriteAsync(new ReadResponse.EventReceived(@event), ct);
							readCount++;
						}

						if (!completed.IsEndOfStream && readCount < _maxCount) {
							ReadPage(StreamRevision.FromInt64(completed.NextEventNumber), readCount);
							return;
						}

						if (_compatibility >= 1) {
							await _channel.Writer.WriteAsync(new ReadResponse.LastStreamPositionReceived(StreamRevision.FromInt64(completed.LastEventNumber)), ct);
						}

						_channel.Writer.TryComplete();
						return;

					case ReadStreamResult.NoStream:
						await _channel.Writer.WriteAsync(new ReadResponse.StreamNotFound(_streamName), ct);
						_channel.Writer.TryComplete();
						return;
					case ReadStreamResult.Expired:
						ReadPage(StreamRevision.FromInt64(completed.FromEventNumber), readCount);
						return;
					case ReadStreamResult.StreamDeleted:
						_channel.Writer.TryComplete(new ReadResponseException.StreamDeleted(_streamName));
						return;
					case ReadStreamResult.AccessDenied:
						_channel.Writer.TryComplete(new ReadResponseException.AccessDenied());
						return;
					default:
						_channel.Writer.TryComplete(ReadResponseException.UnknownError.Create(completed.Result, completed.Error));
						return;
				}
			}
		}
	}
}<|MERGE_RESOLUTION|>--- conflicted
+++ resolved
@@ -25,11 +25,7 @@
 		private readonly bool _resolveLinks;
 		private readonly ClaimsPrincipal _user;
 		private readonly bool _requiresLeader;
-<<<<<<< HEAD
-		private readonly DateTime? _deadline;
-=======
 		private readonly IExpiryStrategy _expiryStrategy;
->>>>>>> e86fd752
 		private readonly uint _compatibility;
 		private readonly int _batchSize;
 		private readonly CancellationToken _cancellationToken;
@@ -47,11 +43,7 @@
 			bool resolveLinks,
 			ClaimsPrincipal user,
 			bool requiresLeader,
-<<<<<<< HEAD
-			DateTime? deadline,
-=======
 			IExpiryStrategy expiryStrategy,
->>>>>>> e86fd752
 			uint compatibility,
 			int batchSize = DefaultReadBatchSize,
 			CancellationToken cancellationToken = default) {
