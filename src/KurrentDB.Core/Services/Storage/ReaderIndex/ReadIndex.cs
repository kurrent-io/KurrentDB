// Copyright (c) Kurrent, Inc and/or licensed to Kurrent, Inc under one or more agreements.
// Kurrent, Inc licenses this file to you under the Kurrent License v1 (see LICENSE.md).

using System;
using System.Threading;
using System.Threading.Tasks;
using KurrentDB.Common.Utils;
using KurrentDB.Core.Bus;
using KurrentDB.Core.Data;
using KurrentDB.Core.DataStructures;
using KurrentDB.Core.Index;
using KurrentDB.Core.LogAbstraction;
using KurrentDB.Core.Messages;
using KurrentDB.Core.Metrics;
using KurrentDB.Core.TransactionLog;
using KurrentDB.Core.TransactionLog.Checkpoint;
using KurrentDB.Core.TransactionLog.Chunks;
using static KurrentDB.Common.Configuration.MetricsConfiguration;

namespace KurrentDB.Core.Services.Storage.ReaderIndex;

public sealed class ReadIndex<TStreamId> : IDisposable, IReadIndex<TStreamId> {
	public long LastIndexedPosition {
		get { return _indexCommitter.LastIndexedPosition; }
	}

	public IIndexWriter<TStreamId> IndexWriter {
		get { return _indexWriter; }
	}

	public IIndexReader<TStreamId> IndexReader {
		get { return _indexReader; }
	}

	public IIndexCommitter<TStreamId> IndexCommitter {
		get { return _indexCommitter; }
	}

	private readonly IIndexReader<TStreamId> _indexReader;
	private readonly IIndexWriter<TStreamId> _indexWriter;
	private readonly IIndexCommitter<TStreamId> _indexCommitter;
	private readonly IAllReader _allReader;
	private readonly IValueLookup<TStreamId> _streamIds;
	private readonly INameLookup<TStreamId> _streamNames;

<<<<<<< HEAD
	public ReadIndex(IPublisher bus,
		ITransactionFileReader reader,
=======
	public ReadIndex(
		IPublisher bus,
		ObjectPool<ITransactionFileReader> readerPool,
>>>>>>> 4efe02e8
		ITableIndex<TStreamId> tableIndex,
		INameIndexConfirmer<TStreamId> streamNameIndex,
		IValueLookup<TStreamId> streamIds,
		IStreamNamesProvider<TStreamId> streamNamesProvider,
		TStreamId emptyStreamName,
		IValidator<TStreamId> streamIdValidator,
		ISizer<TStreamId> sizer,
		INameExistenceFilter streamExistenceFilter,
		IExistenceFilterReader<TStreamId> streamExistenceFilterReader,
		INameIndexConfirmer<TStreamId> eventTypeIndex,
		ILRUCache<TStreamId, IndexBackend<TStreamId>.EventNumberCached> streamLastEventNumberCache,
		ILRUCache<TStreamId, IndexBackend<TStreamId>.MetadataCached> streamMetadataCache,
		bool additionalCommitChecks,
		long metastreamMaxCount,
		int hashCollisionReadLimit,
		bool skipIndexScanOnReads,
		IReadOnlyCheckpoint replicationCheckpoint,
		ICheckpoint indexCheckpoint,
		IIndexStatusTracker indexStatusTracker,
		IIndexTracker indexTracker,
		ICacheHitsMissesTracker cacheTracker) {

		Ensure.NotNull(bus, "bus");
		Ensure.NotNull(reader, nameof(reader));
		Ensure.NotNull(tableIndex, "tableIndex");
		Ensure.NotNull(streamIds, nameof(streamIds));
		Ensure.NotNull(streamNamesProvider, nameof(streamNamesProvider));
		Ensure.NotNull(streamIdValidator, nameof(streamIdValidator));
		Ensure.NotNull(sizer, nameof(sizer));
		Ensure.NotNull(streamExistenceFilter, nameof(streamExistenceFilter));
		Ensure.NotNull(streamExistenceFilterReader, nameof(streamExistenceFilterReader));
		Ensure.NotNull(streamLastEventNumberCache, nameof(streamLastEventNumberCache));
		Ensure.NotNull(streamMetadataCache, nameof(streamMetadataCache));
		Ensure.Positive(metastreamMaxCount, "metastreamMaxCount");
		Ensure.NotNull(replicationCheckpoint, "replicationCheckpoint");
		Ensure.NotNull(indexCheckpoint, "indexCheckpoint");

		var metastreamMetadata = new StreamMetadata(maxCount: metastreamMaxCount);

		var indexBackend = new IndexBackend<TStreamId>(reader, streamLastEventNumberCache, streamMetadataCache);

		_indexReader = new IndexReader<TStreamId>(indexBackend, tableIndex, streamNamesProvider, streamIdValidator,
			streamExistenceFilterReader, metastreamMetadata, hashCollisionReadLimit, skipIndexScanOnReads);

		_streamIds = streamIds;
		_streamNames = streamNamesProvider.StreamNames;
		var systemStreams = streamNamesProvider.SystemStreams;
		var eventTypeNames = streamNamesProvider.EventTypes;
		var streamExistenceFilterInitializer = streamNamesProvider.StreamExistenceFilterInitializer;

		_indexWriter = new IndexWriter<TStreamId>(indexBackend, _indexReader, _streamIds, _streamNames, systemStreams, emptyStreamName, sizer);
		_indexCommitter = new IndexCommitter<TStreamId>(bus, indexBackend, _indexReader, tableIndex, streamNameIndex,
			_streamNames, eventTypeIndex, eventTypeNames, systemStreams, streamExistenceFilter,
			streamExistenceFilterInitializer, indexCheckpoint, indexStatusTracker, indexTracker, additionalCommitChecks);
		_allReader = new AllReader<TStreamId>(indexBackend, _indexCommitter, _streamNames, eventTypeNames);

		RegisterHitsMisses(cacheTracker);
	}

	ValueTask<IndexReadEventResult> IReadIndex<TStreamId>.ReadEvent(string streamName, TStreamId streamId, long eventNumber, CancellationToken token) {
		return _indexReader.ReadEvent(streamName, streamId, eventNumber, token);
	}

	ValueTask<IndexReadStreamResult> IReadIndex<TStreamId>.ReadStreamEventsForward(string streamName, TStreamId streamId, long fromEventNumber, int maxCount, CancellationToken token) {
		return _indexReader.ReadStreamEventsForward(streamName, streamId, fromEventNumber, maxCount, token);
	}

	ValueTask<IndexReadStreamResult> IReadIndex<TStreamId>.ReadStreamEventsBackward(string streamName, TStreamId streamId, long fromEventNumber, int maxCount, CancellationToken token) {
		return _indexReader.ReadStreamEventsBackward(streamName, streamId, fromEventNumber, maxCount, token);
	}

	TStreamId IReadIndex<TStreamId>.GetStreamId(string streamName) {
		return _streamIds.LookupValue(streamName);
	}

	public ValueTask<IndexReadEventInfoResult> ReadEventInfo_KeepDuplicates(TStreamId streamId, long eventNumber, CancellationToken token) {
		return _indexReader.ReadEventInfo_KeepDuplicates(streamId, eventNumber, token);
	}

	public ValueTask<IndexReadEventInfoResult> ReadEventInfoForward_KnownCollisions(TStreamId streamId, long fromEventNumber, int maxCount, long beforePosition, CancellationToken token) {
		return _indexReader.ReadEventInfoForward_KnownCollisions(streamId, fromEventNumber, maxCount, beforePosition, token);
	}

	public ValueTask<IndexReadEventInfoResult> ReadEventInfoForward_NoCollisions(ulong stream, long fromEventNumber, int maxCount, long beforePosition, CancellationToken token) {
		return _indexReader.ReadEventInfoForward_NoCollisions(stream, fromEventNumber, maxCount, beforePosition, token);
	}

	public ValueTask<IndexReadEventInfoResult> ReadEventInfoBackward_KnownCollisions(TStreamId streamId, long fromEventNumber, int maxCount,
		long beforePosition, CancellationToken token) {
		return _indexReader.ReadEventInfoBackward_KnownCollisions(streamId, fromEventNumber, maxCount, beforePosition, token);
	}

	public ValueTask<IndexReadEventInfoResult> ReadEventInfoBackward_NoCollisions(ulong stream, Func<ulong, TStreamId> getStreamId,
		long fromEventNumber, int maxCount, long beforePosition, CancellationToken token) {
		return _indexReader.ReadEventInfoBackward_NoCollisions(stream, getStreamId, fromEventNumber, maxCount, beforePosition, token);
	}

	ValueTask<string> IReadIndex<TStreamId>.GetStreamName(TStreamId streamId, CancellationToken token) {
		return _streamNames.LookupName(streamId, token);
	}

	async ValueTask<bool> IReadIndex<TStreamId>.IsStreamDeleted(TStreamId streamId, CancellationToken token) {
		return await _indexReader.GetStreamLastEventNumber(streamId, token) is EventNumber.DeletedStream;
	}

	ValueTask<long> IReadIndex<TStreamId>.GetStreamLastEventNumber(TStreamId streamId, CancellationToken token) {
		return _indexReader.GetStreamLastEventNumber(streamId, token);
	}

	public ValueTask<long> GetStreamLastEventNumber_KnownCollisions(TStreamId streamId, long beforePosition, CancellationToken token) {
		return _indexReader.GetStreamLastEventNumber_KnownCollisions(streamId, beforePosition, token);
	}

	public ValueTask<long> GetStreamLastEventNumber_NoCollisions(ulong stream, Func<ulong, TStreamId> getStreamId, long beforePosition, CancellationToken token) {
		return _indexReader.GetStreamLastEventNumber_NoCollisions(stream, getStreamId, beforePosition, token);
	}

	ValueTask<StreamMetadata> IReadIndex<TStreamId>.GetStreamMetadata(TStreamId streamId, CancellationToken token) {
		return _indexReader.GetStreamMetadata(streamId, token);
	}

	public ValueTask<TStreamId> GetEventStreamIdByTransactionId(long transactionId, CancellationToken token) {
		return _indexReader.GetEventStreamIdByTransactionId(transactionId, token);
	}

	ValueTask<IndexReadAllResult> IReadIndex.ReadAllEventsForward(TFPos pos, int maxCount, CancellationToken token) {
		return _allReader.ReadAllEventsForward(pos, maxCount, token);
	}

	ValueTask<IndexReadAllResult> IReadIndex.ReadAllEventsForwardFiltered(TFPos pos, int maxCount, int maxSearchWindow,
		IEventFilter eventFilter, CancellationToken token) {
		return _allReader.FilteredReadAllEventsForward(pos, maxCount, maxSearchWindow, eventFilter, token);
	}

	ValueTask<IndexReadAllResult> IReadIndex.ReadAllEventsBackwardFiltered(TFPos pos, int maxCount, int maxSearchWindow,
		IEventFilter eventFilter, CancellationToken token) {
		return _allReader.FilteredReadAllEventsBackward(pos, maxCount, maxSearchWindow, eventFilter, token);
	}

	ValueTask<IndexReadAllResult> IReadIndex.ReadAllEventsBackward(TFPos pos, int maxCount, CancellationToken token) {
		return _allReader.ReadAllEventsBackward(pos, maxCount, token);
	}

	public ValueTask<StorageMessage.EffectiveAcl> GetEffectiveAcl(TStreamId streamId, CancellationToken token) {
		return _indexReader.GetEffectiveAcl(streamId, token);
	}

	void RegisterHitsMisses(ICacheHitsMissesTracker tracker) {
		tracker.Register(
			Cache.Chunk,
			() => Interlocked.Read(ref TFChunkReader.CachedReads),
			() => Interlocked.Read(ref TFChunkReader.NotCachedReads));

		tracker.Register(
			Cache.StreamInfo,
			() => _indexReader.CachedStreamInfo,
			() => _indexReader.NotCachedStreamInfo);
	}

	ReadIndexStats IReadIndex.GetStatistics() {
		return new ReadIndexStats(Interlocked.Read(ref TFChunkReader.CachedReads),
			Interlocked.Read(ref TFChunkReader.NotCachedReads),
			_indexReader.CachedStreamInfo,
			_indexReader.NotCachedStreamInfo,
			_indexReader.HashCollisions,
			_indexWriter.CachedTransInfo,
			_indexWriter.NotCachedTransInfo);
	}

	public void Close() {
		Dispose();
	}

	public void Dispose() {
		_indexCommitter.Dispose();
	}
}<|MERGE_RESOLUTION|>--- conflicted
+++ resolved
@@ -43,14 +43,8 @@
 	private readonly IValueLookup<TStreamId> _streamIds;
 	private readonly INameLookup<TStreamId> _streamNames;
 
-<<<<<<< HEAD
 	public ReadIndex(IPublisher bus,
 		ITransactionFileReader reader,
-=======
-	public ReadIndex(
-		IPublisher bus,
-		ObjectPool<ITransactionFileReader> readerPool,
->>>>>>> 4efe02e8
 		ITableIndex<TStreamId> tableIndex,
 		INameIndexConfirmer<TStreamId> streamNameIndex,
 		IValueLookup<TStreamId> streamIds,
