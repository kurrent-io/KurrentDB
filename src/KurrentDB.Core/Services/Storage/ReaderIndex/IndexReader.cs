--- conflicted
+++ resolved
@@ -11,6 +11,7 @@
 using KurrentDB.Core.Index;
 using KurrentDB.Core.LogAbstraction;
 using KurrentDB.Core.Messages;
+using KurrentDB.Core.TransactionLog;
 using KurrentDB.Core.TransactionLog.LogRecords;
 using KurrentDB.LogCommon;
 using ILogger = Serilog.ILogger;
@@ -48,7 +49,6 @@
 	ValueTask<long> GetStreamLastEventNumber(TStreamId streamId, CancellationToken token);
 	ValueTask<long> GetStreamLastEventNumber_KnownCollisions(TStreamId streamId, long beforePosition, CancellationToken token);
 	ValueTask<long> GetStreamLastEventNumber_NoCollisions(ulong stream, Func<ulong, TStreamId> getStreamId, long beforePosition, CancellationToken token);
-	TFReaderLease BorrowReader();
 }
 
 public abstract class IndexReader {
@@ -214,7 +214,6 @@
 		Ensure.Nonnegative(fromEventNumber, "fromEventNumber");
 		Ensure.Positive(maxCount, "maxCount");
 
-<<<<<<< HEAD
 		var lastEventNumber = await GetStreamLastEventNumberCached(streamId, token);
 		var metadata = await GetStreamMetadataCached(streamId, token);
 		if (lastEventNumber is EventNumber.DeletedStream)
@@ -224,54 +223,6 @@
 			return new(fromEventNumber, maxCount, ReadStreamResult.NoStream, metadata, lastEventNumber);
 		if (lastEventNumber == EventNumber.Invalid)
 			return new(fromEventNumber, maxCount, ReadStreamResult.NoStream, metadata, lastEventNumber);
-=======
-		using (var reader = _backend.BorrowReader()) {
-			var lastEventNumber = await GetStreamLastEventNumberCached(reader, streamId, token);
-			if (lastEventNumber is EventNumber.DeletedStream)
-				return new(fromEventNumber, maxCount, ReadStreamResult.StreamDeleted, StreamMetadata.Empty, lastEventNumber);
-			var metadata = await GetStreamMetadataCached(reader, streamId, token);
-			if (lastEventNumber == ExpectedVersion.NoStream || metadata.TruncateBefore == EventNumber.DeletedStream)
-				return new(fromEventNumber, maxCount, ReadStreamResult.NoStream, metadata, lastEventNumber);
-			if (lastEventNumber == EventNumber.Invalid)
-				return new(fromEventNumber, maxCount, ReadStreamResult.NoStream, metadata, lastEventNumber);
-
-			long startEventNumber = fromEventNumber;
-			long endEventNumber = fromEventNumber < long.MaxValue - maxCount + 1 ? fromEventNumber + maxCount - 1 : long.MaxValue;
-
-			// calculate minEventNumber, which is the lower bound that we are allowed to read
-			// according to the MaxCount and TruncateBefore
-			long minEventNumber = 0;
-			if (metadata.MaxCount.HasValue)
-				minEventNumber = Math.Max(minEventNumber, lastEventNumber - metadata.MaxCount.Value + 1);
-			if (metadata.TruncateBefore.HasValue)
-				minEventNumber = Math.Max(minEventNumber, metadata.TruncateBefore.Value);
-
-			// early return if we are trying to read events that are all below the lower bound
-			if (endEventNumber < minEventNumber)
-				return new(fromEventNumber, maxCount, IndexReadStreamResult.EmptyRecords, metadata, minEventNumber, lastEventNumber, isEndOfStream: false);
-
-			// start our read at the lower bound if we were going to start it before hand.
-			startEventNumber = Math.Max(startEventNumber, minEventNumber);
-
-			// early return if we are trying to read events that are all above the upper bound
-			if (startEventNumber > lastEventNumber)
-				return new(
-					fromEventNumber: fromEventNumber,
-					maxCount: maxCount,
-					records: IndexReadStreamResult.EmptyRecords,
-					metadata: metadata,
-					nextEventNumber: lastEventNumber + 1,
-					lastEventNumber: lastEventNumber,
-					isEndOfStream: true);
-
-			if (metadata.MaxAge.HasValue) {
-				return await ForStreamWithMaxAge(streamId, streamName,
-					fromEventNumber, maxCount,
-					startEventNumber, endEventNumber, lastEventNumber,
-					metadata.MaxAge.Value, metadata, _tableIndex, reader, _eventTypes,
-					skipIndexScanOnRead, token);
-			}
->>>>>>> 4efe02e8
 
 		long startEventNumber = fromEventNumber;
 		long endEventNumber = fromEventNumber < long.MaxValue - maxCount + 1
@@ -458,7 +409,7 @@
 					    !StreamIdComparer.Equals(prepare.EventStreamId, streamId))
 						continue;
 
-					if (prepare?.TimeStamp >= ageThreshold) {
+					if (prepare.TimeStamp >= ageThreshold) {
 						results.Add(await CreateEventRecord(indexEntries[i].Version, prepare, streamName, eventTypes,
 							token));
 					} else {
@@ -860,21 +811,6 @@
 	// gets the last event number before beforePosition for the given stream hash. can assume that
 	// the hash does not collide with anything before beforePosition.
 	public async ValueTask<long> GetStreamLastEventNumber_NoCollisions(ulong stream, Func<ulong, TStreamId> getStreamId, long beforePosition, CancellationToken token) {
-<<<<<<< HEAD
-=======
-		using var reader = _backend.BorrowReader();
-		return await GetStreamLastEventNumber_NoCollisions(stream, getStreamId, beforePosition, reader, token);
-	}
-
-	public TFReaderLease BorrowReader() => _backend.BorrowReader();
-
-	private async ValueTask<long> GetStreamLastEventNumber_NoCollisions(
-		ulong stream,
-		Func<ulong, TStreamId> getStreamId,
-		long beforePosition,
-		TFReaderLease reader,
-		CancellationToken token) {
->>>>>>> 4efe02e8
 		TStreamId streamId = default;
 
 		return await _tableIndex.TryGetLatestEntry(stream, beforePosition, IsForThisStream, token) is { } entry
