// Copyright (c) Kurrent, Inc and/or licensed to Kurrent, Inc under one or more agreements.
// Kurrent, Inc licenses this file to you under the Kurrent License v1 (see LICENSE.md).

using System;
using System.Collections.Generic;
using System.Linq;
using System.Threading;
using System.Threading.Tasks;
using KurrentDB.Common.Utils;
using KurrentDB.Core.Data;
using KurrentDB.Core.Index;
using KurrentDB.Core.LogAbstraction;
using KurrentDB.Core.Messages;
using KurrentDB.Core.TransactionLog;
using KurrentDB.Core.TransactionLog.LogRecords;
using KurrentDB.LogCommon;
using ILogger = Serilog.ILogger;

// ReSharper disable InvertIf

namespace KurrentDB.Core.Services.Storage.ReaderIndex;

public interface IIndexReader<TStreamId> {
	long CachedStreamInfo { get; }
	long NotCachedStreamInfo { get; }
	long HashCollisions { get; }
	IIndexBackend<TStreamId> Backend { get; }

	// streamId drives the read, streamName is only for populating on the result.
	// this was less messy than safely adding the streamName to the EventRecord at some point after construction
	ValueTask<IndexReadEventResult> ReadEvent(string streamName, TStreamId streamId, long eventNumber, CancellationToken token);
	ValueTask<IndexReadStreamResult> ReadStreamEventsForward(string streamName, TStreamId streamId, long fromEventNumber, int maxCount, CancellationToken token);
	ValueTask<IndexReadStreamResult> ReadStreamEventsBackward(string streamName, TStreamId streamId, long fromEventNumber, int maxCount, CancellationToken token);
	ValueTask<StorageMessage.EffectiveAcl> GetEffectiveAcl(TStreamId streamId, CancellationToken token);
	ValueTask<IndexReadEventInfoResult> ReadEventInfo_KeepDuplicates(TStreamId streamId, long eventNumber, CancellationToken token);
	ValueTask<IndexReadEventInfoResult> ReadEventInfoForward_KnownCollisions(TStreamId streamId, long fromEventNumber, int maxCount, long beforePosition, CancellationToken token);
	ValueTask<IndexReadEventInfoResult> ReadEventInfoForward_NoCollisions(ulong stream, long fromEventNumber, int maxCount, long beforePosition, CancellationToken token);
	ValueTask<IndexReadEventInfoResult> ReadEventInfoBackward_KnownCollisions(TStreamId streamId, long fromEventNumber, int maxCount, long beforePosition, CancellationToken token);
	ValueTask<IndexReadEventInfoResult> ReadEventInfoBackward_NoCollisions(ulong stream, Func<ulong, TStreamId> getStreamId, long fromEventNumber, int maxCount, long beforePosition, CancellationToken token);

	/// <summary>
	/// Doesn't filter $maxAge, $maxCount, $tb(truncate before), doesn't check stream deletion, etc.
	/// </summary>
	ValueTask<IPrepareLogRecord<TStreamId>> ReadPrepare(TStreamId streamId, long eventNumber, CancellationToken token);

	ValueTask<TStreamId> GetEventStreamIdByTransactionId(long transactionId, CancellationToken token);

	ValueTask<StreamMetadata> GetStreamMetadata(TStreamId streamId, CancellationToken token);
	ValueTask<long> GetStreamLastEventNumber(TStreamId streamId, CancellationToken token);
	ValueTask<long> GetStreamLastEventNumber_KnownCollisions(TStreamId streamId, long beforePosition, CancellationToken token);
	ValueTask<long> GetStreamLastEventNumber_NoCollisions(ulong stream, Func<ulong, TStreamId> getStreamId, long beforePosition, CancellationToken token);
}

public abstract class IndexReader {
	public static string UnspecifiedStreamName => "Unspecified stream name";
	protected static readonly ILogger Log = Serilog.Log.ForContext<IndexReader>();
}

public class IndexReader<TStreamId> : IndexReader, IIndexReader<TStreamId> {
	private static EqualityComparer<TStreamId> StreamIdComparer { get; } = EqualityComparer<TStreamId>.Default;

	public long CachedStreamInfo {
		get { return Interlocked.Read(ref _cachedStreamInfo); }
	}

	public long NotCachedStreamInfo {
		get { return Interlocked.Read(ref _notCachedStreamInfo); }
	}

	public long HashCollisions {
		get { return Interlocked.Read(ref _hashCollisions); }
	}

	public IIndexBackend<TStreamId> Backend => _backend;

	private readonly IIndexBackend<TStreamId> _backend;
	private readonly ITableIndex<TStreamId> _tableIndex;
	private readonly INameLookup<TStreamId> _eventTypes;
	private readonly ISystemStreamLookup<TStreamId> _systemStreams;
	private readonly IValidator<TStreamId> _validator;
	private readonly IExistenceFilterReader<TStreamId> _streamExistenceFilter;
	private readonly bool _skipIndexScanOnRead;
	private readonly StreamMetadata _metastreamMetadata;

	private long _hashCollisions;
	private long _cachedStreamInfo;
	private long _notCachedStreamInfo;
	private readonly int _hashCollisionReadLimit;

	public IndexReader(
		IIndexBackend<TStreamId> backend,
		ITableIndex<TStreamId> tableIndex,
		IStreamNamesProvider<TStreamId> streamNamesProvider,
		IValidator<TStreamId> validator,
		IExistenceFilterReader<TStreamId> streamExistenceFilter,
		StreamMetadata metastreamMetadata,
		int hashCollisionReadLimit, bool skipIndexScanOnRead) {
		Ensure.NotNull(streamNamesProvider);
		streamNamesProvider.SetReader(this);
		_backend = Ensure.NotNull(backend);
		_tableIndex = Ensure.NotNull(tableIndex);
		_systemStreams = streamNamesProvider.SystemStreams;
		_eventTypes = streamNamesProvider.EventTypes;
		_validator = Ensure.NotNull(validator);
		_streamExistenceFilter = streamExistenceFilter;
		_metastreamMetadata = Ensure.NotNull(metastreamMetadata);
		_hashCollisionReadLimit = hashCollisionReadLimit;
		_skipIndexScanOnRead = skipIndexScanOnRead;
	}

	async ValueTask<IndexReadEventResult> IIndexReader<TStreamId>.ReadEvent(string streamName, TStreamId streamId, long eventNumber, CancellationToken token) {
		Ensure.Valid(streamId, _validator);
		ArgumentOutOfRangeException.ThrowIfLessThan(eventNumber, -1);

		var lastEventNumber = await GetStreamLastEventNumberCached(streamId, token);
		var metadata = await GetStreamMetadataCached(streamId, token);
		var originalStreamExists = await OriginalStreamExists(streamId, token);
		if (lastEventNumber == EventNumber.DeletedStream)
			return new(ReadEventResult.StreamDeleted, metadata, lastEventNumber, originalStreamExists);
		if (lastEventNumber == ExpectedVersion.NoStream || metadata.TruncateBefore == EventNumber.DeletedStream)
			return new(ReadEventResult.NoStream, metadata, lastEventNumber, originalStreamExists);
		if (lastEventNumber == EventNumber.Invalid)
			return new(ReadEventResult.NoStream, metadata, lastEventNumber, originalStreamExists);

		if (eventNumber == -1)
			eventNumber = lastEventNumber;

		long minEventNumber = 0;
		if (metadata.MaxCount.HasValue)
			minEventNumber = Math.Max(minEventNumber, lastEventNumber - metadata.MaxCount.Value + 1);
		if (metadata.TruncateBefore.HasValue)
			minEventNumber = Math.Max(minEventNumber, metadata.TruncateBefore.Value);
		//TODO(clc): confirm this logic, it seems that reads less than min should be invaild rather than found
		if (eventNumber < minEventNumber || eventNumber > lastEventNumber)
			return new(ReadEventResult.NotFound, metadata, lastEventNumber, originalStreamExists);

		if (await ReadPrepareInternal(streamId, eventNumber, token) is { } prepare) {
			if (metadata.MaxAge.HasValue && prepare.TimeStamp < DateTime.UtcNow - metadata.MaxAge.Value)
				return new(ReadEventResult.NotFound, metadata, lastEventNumber, originalStreamExists);
			return new(ReadEventResult.Success, await CreateEventRecord(eventNumber, prepare, streamName, token), metadata, lastEventNumber, originalStreamExists);
		}

		return new(ReadEventResult.NotFound, metadata, lastEventNumber, originalStreamExists: originalStreamExists);
	}

	ValueTask<IPrepareLogRecord<TStreamId>> IIndexReader<TStreamId>.ReadPrepare(TStreamId streamId, long eventNumber,
		CancellationToken token)
		=> ReadPrepareInternal(streamId, eventNumber, token);

	private ValueTask<IPrepareLogRecord<TStreamId>> ReadPrepareInternal(TStreamId streamId, long eventNumber, CancellationToken token) {
		// we assume that you already did check for stream deletion
		Ensure.Valid(streamId, _validator);
		Ensure.Nonnegative(eventNumber);

		return _skipIndexScanOnRead
			? ReadPrepareSkipScan(streamId, eventNumber, token)
			: ReadPrepare(streamId, eventNumber, token);
	}

	private ValueTask<IPrepareLogRecord<TStreamId>> ReadPrepare(TStreamId streamId,
		long eventNumber, CancellationToken token) {
		var recordsQuery = _tableIndex.GetRange(streamId, eventNumber, eventNumber)
			.ToAsyncEnumerable()
<<<<<<< HEAD
			.Select(async (x, token) =>
				new { x.Version, Prepare = await ReadPrepareInternal(reader, x.Position, token) })
=======
			.SelectAwaitWithCancellation(async (x, token) =>
				new { x.Version, Prepare = await ReadPrepareInternal(x.Position, token) })
>>>>>>> 0118e3ad
			.Where(x => x.Prepare is not null && StreamIdComparer.Equals(x.Prepare.EventStreamId, streamId))
			.GroupBy(static x => x.Version)
			.Select(Enumerable.Last)
			.Select(static x => x.Prepare);

		return recordsQuery.FirstOrDefaultAsync(token);
	}

	private async ValueTask<IPrepareLogRecord<TStreamId>> ReadPrepareSkipScan(TStreamId streamId, long eventNumber, CancellationToken token) {
		if (!_tableIndex.TryGetOneValue(streamId, eventNumber, out var position)) {
			return null;
		}

		if (await ReadPrepareInternal(position, token) is { } rec && StreamIdComparer.Equals(rec.EventStreamId, streamId))
			return rec;

		foreach (var indexEntry in _tableIndex.GetRange(streamId, eventNumber, eventNumber)) {
			Interlocked.Increment(ref _hashCollisions);
			if (indexEntry.Position == position)
				continue;
			rec = await ReadPrepareInternal(indexEntry.Position, token);
			if (rec != null && StreamIdComparer.Equals(rec.EventStreamId, streamId))
				return rec;
		}

		return null;
	}

	private async ValueTask<IPrepareLogRecord<TStreamId>> ReadPrepareInternal(long logPosition, CancellationToken token) {
		var result = await _backend.TFReader.TryReadAt(logPosition, couldBeScavenged: true, token);
		if (!result.Success)
			return null;

		if (result.LogRecord.RecordType is not LogRecordType.Prepare
			and not LogRecordType.Stream
			and not LogRecordType.EventType)
			throw new Exception($"Incorrect type of log record {result.LogRecord.RecordType}, expected Prepare record.");
		return (IPrepareLogRecord<TStreamId>)result.LogRecord;
	}

	ValueTask<IndexReadStreamResult> IIndexReader<TStreamId>.ReadStreamEventsForward(string streamName, TStreamId streamId, long fromEventNumber, int maxCount, CancellationToken token) {
		return ReadStreamEventsForwardInternal(streamName, streamId, fromEventNumber, maxCount, _skipIndexScanOnRead, token);
	}

	private async ValueTask<IndexReadStreamResult> ReadStreamEventsForwardInternal(string streamName,
		TStreamId streamId, long fromEventNumber,
		int maxCount, bool skipIndexScanOnRead, CancellationToken token) {
		Ensure.Valid(streamId, _validator);
		Ensure.Nonnegative(fromEventNumber, "fromEventNumber");
		Ensure.Positive(maxCount, "maxCount");

		var lastEventNumber = await GetStreamLastEventNumberCached(streamId, token);
		var metadata = await GetStreamMetadataCached(streamId, token);
		if (lastEventNumber is EventNumber.DeletedStream)
			return new(fromEventNumber, maxCount, ReadStreamResult.StreamDeleted, StreamMetadata.Empty,
				lastEventNumber);
		if (lastEventNumber == ExpectedVersion.NoStream || metadata.TruncateBefore == EventNumber.DeletedStream)
			return new(fromEventNumber, maxCount, ReadStreamResult.NoStream, metadata, lastEventNumber);
		if (lastEventNumber == EventNumber.Invalid)
			return new(fromEventNumber, maxCount, ReadStreamResult.NoStream, metadata, lastEventNumber);

<<<<<<< HEAD
			var recordsQuery = _tableIndex.GetRange(streamId, startEventNumber, endEventNumber)
				.ToAsyncEnumerable()
				.Select(async (x, ct) => new { x.Version, Prepare = await ReadPrepareInternal(reader, x.Position, ct) })
				.Where(x => x.Prepare != null && StreamIdComparer.Equals(x.Prepare.EventStreamId, streamId));
			if (!skipIndexScanOnRead) {
				recordsQuery = recordsQuery.OrderByDescending(x => x.Version)
					.GroupBy(static x => x.Version).Select(Enumerable.Last);
			}

			var records = await recordsQuery
				.Reverse()
				.Select((x, ct) => CreateEventRecord(x.Version, x.Prepare, streamName, ct))
				.ToArrayAsync(token);
=======
		long startEventNumber = fromEventNumber;
		long endEventNumber = fromEventNumber < long.MaxValue - maxCount + 1
			? fromEventNumber + maxCount - 1
			: long.MaxValue;

		// calculate minEventNumber, which is the lower bound that we are allowed to read
		// according to the MaxCount and TruncateBefore
		long minEventNumber = 0;
		if (metadata.MaxCount.HasValue)
			minEventNumber = Math.Max(minEventNumber, lastEventNumber - metadata.MaxCount.Value + 1);
		if (metadata.TruncateBefore.HasValue)
			minEventNumber = Math.Max(minEventNumber, metadata.TruncateBefore.Value);

		// early return if we are trying to read events that are all below the lower bound
		if (endEventNumber < minEventNumber)
			return new(fromEventNumber, maxCount, IndexReadStreamResult.EmptyRecords, metadata, minEventNumber,
				lastEventNumber, isEndOfStream: false);

		// start our read at the lower bound if we were going to start it before hand.
		startEventNumber = Math.Max(startEventNumber, minEventNumber);

		// early return if we are trying to read events that are all above the upper bound
		if (startEventNumber > lastEventNumber)
			return new(
				fromEventNumber: fromEventNumber,
				maxCount: maxCount,
				records: IndexReadStreamResult.EmptyRecords,
				metadata: metadata,
				nextEventNumber: lastEventNumber + 1,
				lastEventNumber: lastEventNumber,
				isEndOfStream: true);

		if (metadata.MaxAge.HasValue) {
			return await ForStreamWithMaxAge(streamId, streamName,
				fromEventNumber, maxCount,
				startEventNumber, endEventNumber, lastEventNumber,
				metadata.MaxAge.Value, metadata, _tableIndex, _eventTypes,
				skipIndexScanOnRead, token);
		}
>>>>>>> 0118e3ad

		var recordsQuery = _tableIndex.GetRange(streamId, startEventNumber, endEventNumber)
			.ToAsyncEnumerable()
			.SelectAwaitWithCancellation(async (x, ct) =>
				new { x.Version, Prepare = await ReadPrepareInternal(x.Position, ct) })
			.Where(x => x.Prepare != null && StreamIdComparer.Equals(x.Prepare.EventStreamId, streamId));
		if (!skipIndexScanOnRead) {
			recordsQuery = recordsQuery.OrderByDescending(x => x.Version)
				.GroupBy(static x => x.Version).SelectAwaitWithCancellation(AsyncEnumerable.LastAsync);
		}

		var records = await recordsQuery
			.Reverse()
			.SelectAwaitWithCancellation((x, ct) => CreateEventRecord(x.Version, x.Prepare, streamName, ct))
			.ToArrayAsync(token);

		long nextEventNumber = Math.Min(endEventNumber + 1, lastEventNumber + 1);
		if (records.Length > 0)
			nextEventNumber = records[^1].EventNumber + 1;
		var isEndOfStream = endEventNumber >= lastEventNumber;
		return new(fromEventNumber, maxCount, records, metadata, nextEventNumber, lastEventNumber, isEndOfStream);

		async ValueTask<IndexReadStreamResult> ForStreamWithMaxAge(TStreamId streamId,
			string streamName,
			long fromEventNumber, int maxCount, long startEventNumber,
			long endEventNumber, long lastEventNumber, TimeSpan maxAge, StreamMetadata metadata,
			ITableIndex<TStreamId> tableIndex, INameLookup<TStreamId> eventTypes,
			bool skipIndexScanOnRead,
			CancellationToken token) {
			if (startEventNumber > lastEventNumber) {
				return new(fromEventNumber, maxCount, IndexReadStreamResult.EmptyRecords,
					metadata, lastEventNumber + 1, lastEventNumber, isEndOfStream: true);
			}

			var ageThreshold = DateTime.UtcNow - maxAge;
			var nextEventNumber = lastEventNumber;
			var indexEntries = tableIndex.GetRange(streamId, startEventNumber, endEventNumber);

			//Move to the first valid entries. At this point we could instead return an empty result set with the minimum set, but that would
			//involve an additional set of reads for no good reason
			while (indexEntries is []) {
				// we didn't find any indexEntries, and we already early returned in the case that startEventNumber > lastEventNumber
				// so we want to find the oldest entry that is after startEventNumber.
				// startEventNumber may be before the start of the stream, or it may be in a gap caused by scavenging.
				// this will generally only iterate once, unless a scavenge completes exactly now, in which case it might iterate twice
				if (tableIndex.TryGetNextEntry(streamId, startEventNumber, out var next)) {
					startEventNumber = next.Version;
					endEventNumber = startEventNumber + maxCount - 1;
					indexEntries = tableIndex.GetRange(streamId, startEventNumber, endEventNumber);
				} else {
					//scavenge completed and deleted our stream? return empty set and get the client to try again?
					return new(fromEventNumber, maxCount, IndexReadStreamResult.EmptyRecords,
						metadata, lastEventNumber + 1, lastEventNumber, isEndOfStream: false);
				}
			}

			var results = new ResultsDeduplicator(maxCount, skipIndexScanOnRead);

			for (int i = 0; i < indexEntries.Count; i++) {
				if (await ReadPrepareInternal(indexEntries[i].Position, token) is not { } prepare ||
				    !StreamIdComparer.Equals(prepare.EventStreamId, streamId)) {
					continue;
				}

				if (prepare.TimeStamp >= ageThreshold) {
					results.Add(
						await CreateEventRecord(indexEntries[i].Version, prepare, streamName, eventTypes, token));
				} else {
					break;
				}
			}

			if (results.Count > 0) {
				//We got at least one event in the correct age range, so we will return whatever was valid and indicate where to read from next
				var resultsArray = results.ProduceArray();
				nextEventNumber = resultsArray[0].EventNumber + 1;
				Array.Reverse(resultsArray);

				var isEndOfStream = endEventNumber >= lastEventNumber;
				return new(fromEventNumber, maxCount, resultsArray, metadata, nextEventNumber, lastEventNumber,
					isEndOfStream);
			}

			//we didn't find anything valid yet, now we need to search
			//the entries we found were all either scavenged, or expired, or for another stream.

			//check high value will be valid, otherwise early return.
			// this resolves hash collisions itself
			if (await ReadPrepareInternal(streamId, eventNumber: lastEventNumber, token) is not { } lastEvent ||
			    lastEvent.TimeStamp < ageThreshold || lastEventNumber < fromEventNumber) {
				//No events in the stream are < max age, so return an empty set
				return new(fromEventNumber, maxCount, IndexReadStreamResult.EmptyRecords, metadata, lastEventNumber + 1,
					lastEventNumber, isEndOfStream: true);
			}

			// intuition for loop termination here is that the explicit continue cases are
			// the only way to continue the iteration. apart from those it return;s or break;s.
			// the continue cases always narrow the gap between low and high
			//
			// low, mid, and high are event numbers (versions)
			// attempt to initialize low to the latest (highest) entry that we found but in the unlikely event that
			// they're out of version order that's still ok, low will just be lower than it could have been.
			var low = indexEntries[0].Version;
			var high = lastEventNumber;
			while (low <= high) {
				var mid = low + ((high - low) / 2);
				indexEntries = tableIndex.GetRange(streamId, mid, mid + maxCount - 1);
				if (indexEntries.Count > 0) {
					nextEventNumber = indexEntries[0].Version + 1;
				} else {
					// midpoint is in a gap. everything before any gap is no longer part of the stream
					// though the entries may not have been removed yet. skip to higher event numbers
					if (!tableIndex.TryGetNextEntry(streamId, mid, out var next)) {
						// there is nothing in this stream (maybe a scavenge just completed)
						nextEventNumber = lastEventNumber;
						break;
					}

					low = next.Version;
					continue;
				}

				// be really careful if adjusting these, to make sure that the loop still terminates
				var (lowPrepareVersion, lowPrepare) = await LowPrepare(indexEntries, streamId, token);
				if (lowPrepare?.TimeStamp >= ageThreshold) {
					// found a lowPrepare for this stream. it has not expired. chop lower in case there are more
					high = mid - 1;
					nextEventNumber = lowPrepareVersion;
					continue;
				}

				var (highPrepareVersion, highPrepare) = await HighPrepare(indexEntries, streamId, token);
				if (highPrepare?.TimeStamp < ageThreshold) {
					// found a highPrepare for this stream. it has expired. chop higher
					low = highPrepareVersion + 1;
					continue;
				}

				//ok, some entries must match, if not (due to time moving forwards) we can just reissue based on the current mid
				// also might have no matches because the getrange call returned addresses that
				// were all scavenged or for other streams, in which case we won't add anything to results here
				for (int i = 0; i < indexEntries.Count; i++) {
					if (await ReadPrepareInternal(indexEntries[i].Position, token) is not { } prepare ||
					    !StreamIdComparer.Equals(prepare.EventStreamId, streamId))
						continue;

					if (prepare.TimeStamp >= ageThreshold) {
						results.Add(await CreateEventRecord(indexEntries[i].Version, prepare, streamName, eventTypes,
							token));
					} else {
						break;
					}
				}

				if (results.Count > 0) {
					//We got at least one event in the correct age range, so we will return whatever was valid and indicate where to read from next
					var resultsList = results.ProduceList();
					endEventNumber = resultsList[0].EventNumber;
					nextEventNumber = endEventNumber + 1;
					resultsList.Reverse();
					var isEndOfStream = endEventNumber >= lastEventNumber;

					var maxEventNumberToReturn = fromEventNumber + maxCount - 1;
					while (resultsList.Count > 0 && resultsList[^1].EventNumber > maxEventNumberToReturn) {
						nextEventNumber = resultsList[^1].EventNumber;
						resultsList.RemoveAt(resultsList.Count - 1);
						isEndOfStream = false;
					}

					return new(fromEventNumber, maxCount, resultsList.ToArray(), metadata, nextEventNumber,
						lastEventNumber, isEndOfStream);
				}

				break;
			}

			//We didn't find anything, send back to the client with the latest position to retry
			return new(fromEventNumber, maxCount, IndexReadStreamResult.EmptyRecords, metadata, nextEventNumber,
				lastEventNumber, isEndOfStream: false);

			async ValueTask<(long, IPrepareLogRecord<TStreamId>)> LowPrepare(
				IReadOnlyList<IndexEntry> entries,
				TStreamId streamId,
				CancellationToken token) {
				for (int i = entries.Count - 1; i >= 0; i--) {
					if (await ReadPrepareInternal(entries[i].Position, token) is { } prepare &&
					    StreamIdComparer.Equals(prepare.EventStreamId, streamId))
						return (entries[i].Version, prepare);
				}

				return default;
			}

			async ValueTask<(long, IPrepareLogRecord<TStreamId>)> HighPrepare(
				IReadOnlyList<IndexEntry> entries,
				TStreamId streamId,
				CancellationToken token) {
				for (int i = 0; i < entries.Count; i++) {
					if (await ReadPrepareInternal(entries[i].Position, token) is { } prepare &&
					    StreamIdComparer.Equals(prepare.EventStreamId, streamId))
						return (entries[i].Version, prepare);
				}

				return default;
			}
		}
	}

	delegate IAsyncEnumerable<IndexEntry> ReadIndexEntries<in TStreamHandle>(
		IndexReader<TStreamId> indexReader,
		TStreamHandle streamHandle,
		long startEventNumber,
		long endEventNumber);

	private IAsyncEnumerable<IndexEntry> ReadIndexEntries_RemoveCollisions(IndexReader<TStreamId> indexReader,
		TStreamId streamHandle,
		long startEventNumber,
		long endEventNumber)
		=> indexReader._tableIndex.GetRange(streamHandle, startEventNumber, endEventNumber)
			.ToAsyncEnumerable()
<<<<<<< HEAD
			.Select(async (x, token) => new { IndexEntry = x, Prepare = await ReadPrepareInternal(reader, x.Position, token) })
=======
			.SelectAwaitWithCancellation(async (x, token) => new { IndexEntry = x, Prepare = await ReadPrepareInternal(x.Position, token) })
>>>>>>> 0118e3ad
			.Where(x => x.Prepare is not null && StreamIdComparer.Equals(x.Prepare.EventStreamId, streamHandle))
			.Select(static x => x.IndexEntry);

	private static IAsyncEnumerable<IndexEntry> ReadIndexEntries_NoCollisions(IndexReader<TStreamId> indexReader,
		ulong streamHandle,
		long startEventNumber,
		long endEventNumber) =>
		indexReader._tableIndex.GetRange(streamHandle, startEventNumber, endEventNumber).ToAsyncEnumerable();

	public async ValueTask<IndexReadEventInfoResult> ReadEventInfo_KeepDuplicates(TStreamId streamId, long eventNumber, CancellationToken token) {
		var result = await ReadEventInfoForwardInternal(
			streamId,
			ReadIndexEntries_RemoveCollisions,
			// the next event number doesn't matter in this context since we're reading a single event without a specific direction
			getNextEventNumber: static (_, _, _) => -1,
			fromEventNumber: eventNumber,
			maxCount: 1,
			beforePosition: long.MaxValue,
			deduplicate: false,
			token);

		// ensure that the next event number is set to -1
		return new IndexReadEventInfoResult(result.EventInfos, nextEventNumber: -1);
	}

	// note for simplicity skipIndexScanOnRead is always treated as false. see ReadEventInfoInternal
	public ValueTask<IndexReadEventInfoResult> ReadEventInfoForward_KnownCollisions(TStreamId streamId,
		long fromEventNumber, int maxCount, long beforePosition, CancellationToken token) {
		return ReadEventInfoForwardInternal(
			streamId,
			ReadIndexEntries_RemoveCollisions,
			static (self, streamHandle, afterEventNumber) => {
				if (!self._tableIndex.TryGetNextEntry(streamHandle, afterEventNumber, out var entry))
					return -1;

				// Note that this event number may be for a colliding stream. It is not a major issue since these
				// colliding events will be filtered out during the next read. However, it may cause some extra empty reads.
				return entry.Version;
			},
			fromEventNumber,
			maxCount,
			beforePosition,
			deduplicate: true,
			token);
	}

	// note for simplicity skipIndexScanOnRead is always treated as false. see ReadEventInfoInternal
	public ValueTask<IndexReadEventInfoResult> ReadEventInfoForward_NoCollisions(ulong stream, long fromEventNumber, int maxCount, long beforePosition, CancellationToken token) {
		return ReadEventInfoForwardInternal(
			stream,
			ReadIndexEntries_NoCollisions,
			static (self, streamHandle, afterEventNumber) => {
				if (!self._tableIndex.TryGetNextEntry(streamHandle, afterEventNumber, out var entry))
					return -1;

				return entry.Version;
			},
			fromEventNumber,
			maxCount,
			beforePosition,
			deduplicate: true,
			token);
	}

	private async ValueTask<IndexReadEventInfoResult> ReadEventInfoForwardInternal<TStreamHandle>(
		TStreamHandle streamHandle,
		ReadIndexEntries<TStreamHandle> readIndexEntries,
		Func<IndexReader<TStreamId>, TStreamHandle, long, long> getNextEventNumber,
		long fromEventNumber,
		int maxCount,
		long beforePosition,
		bool deduplicate,
		CancellationToken token) {
		Ensure.Nonnegative(fromEventNumber, nameof(fromEventNumber));
		Ensure.Positive(maxCount, nameof(maxCount));

		var endEventNumber = fromEventNumber > long.MaxValue - maxCount + 1 ? long.MaxValue : fromEventNumber + maxCount - 1;

		var eventInfos = await ReadEventInfoInternal(streamHandle, readIndexEntries, fromEventNumber, endEventNumber, beforePosition, deduplicate, token);

		Array.Reverse(eventInfos);

		long nextEventNumber;
		if (endEventNumber >= long.MaxValue)
			nextEventNumber = -1;
		else if (eventInfos.Length == 0)
			nextEventNumber = getNextEventNumber(this, streamHandle, endEventNumber);
		else
			nextEventNumber = endEventNumber + 1;

		return new(eventInfos, nextEventNumber);
	}

	ValueTask<IndexReadStreamResult> IIndexReader<TStreamId>.ReadStreamEventsBackward(string streamName, TStreamId streamId, long fromEventNumber, int maxCount, CancellationToken token) {
		return ReadStreamEventsBackwardInternal(streamName, streamId, fromEventNumber, maxCount, _skipIndexScanOnRead, token);
	}

	private async ValueTask<IndexReadStreamResult> ReadStreamEventsBackwardInternal(string streamName, TStreamId streamId, long fromEventNumber,
		int maxCount, bool skipIndexScanOnRead, CancellationToken token) {
		Ensure.Valid(streamId, _validator);
		Ensure.Positive(maxCount);

		var lastEventNumber = await GetStreamLastEventNumberCached(streamId, token);
		var metadata = await GetStreamMetadataCached(streamId, token);
		if (lastEventNumber is EventNumber.DeletedStream)
			return new(fromEventNumber, maxCount, ReadStreamResult.StreamDeleted, StreamMetadata.Empty, lastEventNumber);
		if (lastEventNumber is ExpectedVersion.NoStream || metadata.TruncateBefore is EventNumber.DeletedStream)
			return new(fromEventNumber, maxCount, ReadStreamResult.NoStream, metadata, lastEventNumber);
		if (lastEventNumber is EventNumber.Invalid)
			return new(fromEventNumber, maxCount, ReadStreamResult.NoStream, metadata, lastEventNumber);

		long endEventNumber = fromEventNumber < 0 ? lastEventNumber : fromEventNumber;
		long startEventNumber = Math.Max(0L, endEventNumber - maxCount + 1);
		bool isEndOfStream = false;

		long minEventNumber = 0;
		if (metadata.MaxCount.HasValue)
			minEventNumber = Math.Max(minEventNumber, lastEventNumber - metadata.MaxCount.Value + 1);
		if (metadata.TruncateBefore.HasValue)
			minEventNumber = Math.Max(minEventNumber, metadata.TruncateBefore.Value);
		if (endEventNumber < minEventNumber)
			return new(fromEventNumber, maxCount, IndexReadStreamResult.EmptyRecords, metadata, -1, lastEventNumber, isEndOfStream: true);

		if (startEventNumber <= minEventNumber) {
			isEndOfStream = true;
			startEventNumber = minEventNumber;
		}

		var recordsQuery = _tableIndex.GetRange(streamId, startEventNumber, endEventNumber)
			.ToAsyncEnumerable()
<<<<<<< HEAD
			.Select(async (x, ct) => new { x.Version, Prepare = await ReadPrepareInternal(reader, x.Position, ct) })
=======
			.SelectAwaitWithCancellation(async (x, ct) => new { x.Version, Prepare = await ReadPrepareInternal(x.Position, ct) })
>>>>>>> 0118e3ad
			.Where(x => x.Prepare is not null && StreamIdComparer.Equals(x.Prepare.EventStreamId, streamId));
		if (!skipIndexScanOnRead) {
			recordsQuery = recordsQuery
				.OrderByDescending(static x => x.Version)
				.GroupBy(x => x.Version)
				.Select(Enumerable.Last);
		}

		if (metadata.MaxAge.HasValue) {
			var ageThreshold = DateTime.UtcNow - metadata.MaxAge.Value;
			recordsQuery = recordsQuery.Where(x => x.Prepare.TimeStamp >= ageThreshold);
		}

		var records = await recordsQuery
			.Select((x, ct) => CreateEventRecord(x.Version, x.Prepare, streamName, ct))
			.ToArrayAsync(token);

		isEndOfStream = isEndOfStream
						|| startEventNumber == 0
						|| (startEventNumber <= lastEventNumber
							&& (records.Length is 0 || records[^1].EventNumber != startEventNumber));
		long nextEventNumber = isEndOfStream ? -1 : Math.Min(startEventNumber - 1, lastEventNumber);
		return new(endEventNumber, maxCount, records, metadata, nextEventNumber, lastEventNumber, isEndOfStream);
	}

	public async ValueTask<IndexReadEventInfoResult> ReadEventInfoBackward_KnownCollisions(TStreamId streamId, long fromEventNumber, int maxCount,
		long beforePosition, CancellationToken token) {
		if (fromEventNumber < 0)
			fromEventNumber = await GetStreamLastEventNumber_KnownCollisions(streamId, beforePosition, token);

		if (fromEventNumber is ExpectedVersion.NoStream)
			return new([], -1);

		return await ReadEventInfoBackwardInternal(
			streamId,
			ReadIndexEntries_RemoveCollisions,
			// Note that this event number may be for a colliding stream. It is not a major issue since these
			// colliding events will be filtered out during the next read. However, it may cause some extra empty reads.
			static (self, streamHandle, beforeEventNumber) => !self._tableIndex.TryGetPreviousEntry(streamHandle, beforeEventNumber, out var entry) ? -1 : entry.Version,
			fromEventNumber,
			maxCount,
			beforePosition,
			deduplicate: true,
			token);
	}

	public async ValueTask<IndexReadEventInfoResult> ReadEventInfoBackward_NoCollisions(
		ulong stream,
		Func<ulong, TStreamId> getStreamId,
		long fromEventNumber,
		int maxCount,
		long beforePosition,
		CancellationToken token) {
		if (fromEventNumber < 0)
			fromEventNumber = await GetStreamLastEventNumber_NoCollisions(stream, getStreamId, beforePosition, token);

		if (fromEventNumber is ExpectedVersion.NoStream)
			return new([], -1);

		return await ReadEventInfoBackwardInternal(
			stream,
			ReadIndexEntries_NoCollisions,
			static (self, streamHandle, beforeEventNumber) => !self._tableIndex.TryGetPreviousEntry(streamHandle, beforeEventNumber, out var entry) ? -1 : entry.Version,
			fromEventNumber,
			maxCount,
			beforePosition,
			deduplicate: true,
			token);
	}

	private async ValueTask<IndexReadEventInfoResult> ReadEventInfoBackwardInternal<TStreamHandle>(
		TStreamHandle streamHandle,
		ReadIndexEntries<TStreamHandle> readIndexEntries,
		Func<IndexReader<TStreamId>, TStreamHandle, long, long> getNextEventNumber,
		long fromEventNumber,
		int maxCount,
		long beforePosition,
		bool deduplicate,
		CancellationToken token) {
		Ensure.Nonnegative(fromEventNumber, nameof(fromEventNumber));
		Ensure.Positive(maxCount, nameof(maxCount));

		var startEventNumber = Math.Max(0L, fromEventNumber - maxCount + 1);

		var eventInfos = await ReadEventInfoInternal(streamHandle, readIndexEntries, startEventNumber, fromEventNumber, beforePosition, deduplicate, token);

		long nextEventNumber;
		if (startEventNumber <= 0)
			nextEventNumber = -1;
		else if (eventInfos.Length is 0)
			nextEventNumber = getNextEventNumber(this, streamHandle, startEventNumber);
		else
			nextEventNumber = startEventNumber - 1;

		return new(eventInfos, nextEventNumber);
	}

	// used forward and backward
	// resulting array is in descending order
	private async ValueTask<EventInfo[]> ReadEventInfoInternal<TStreamHandle>(
		TStreamHandle streamHandle,
		ReadIndexEntries<TStreamHandle> readIndexEntries,
		long startEventNumber,
		long endEventNumber,
		long beforePosition,
		bool deduplicate,
		CancellationToken token) {
		var entries = readIndexEntries(this, streamHandle, startEventNumber, endEventNumber);
		var eventInfos = new List<EventInfo>();

		var prevEntry = new IndexEntry(long.MaxValue, long.MaxValue, long.MaxValue);

		// entries are from TableIndex.GetRange. They are in IndexEntry order descending.
		// we need to return EventInfos in EventNumber order descending. As we go we check if this
		// criteria is already met, and avoid the sorting and deduplicating linq query if it is.
		var sortAndDeduplicate = false;
		await foreach (var entry in entries.WithCancellation(token)) {
			if (entry.Position >= beforePosition)
				continue;

			if (prevEntry.Version <= entry.Version)
				sortAndDeduplicate = true;

			eventInfos.Add(new EventInfo(entry.Position, entry.Version));
			prevEntry = entry;
		}

		EventInfo[] result;
		if (sortAndDeduplicate) {
			if (deduplicate) {
				// note that even if _skipIndexScanOnRead = True, we're still reordering and filtering out duplicates here.
				result = eventInfos
					.OrderByDescending(x => x.EventNumber)
					.GroupBy(x => x.EventNumber)
					// keep the earliest event in the log (the index entries that were read are in descending order)
					.Select(x => x.Last())
					.ToArray();
			} else {
				result = eventInfos
					.OrderByDescending(x => x.EventNumber)
					.ToArray();
			}
		} else {
			result = eventInfos.ToArray();
		}

		return result;
	}

	public async ValueTask<TStreamId> GetEventStreamIdByTransactionId(long transactionId, CancellationToken token) {
		Ensure.Nonnegative(transactionId);
		var res = await ReadPrepareInternal(transactionId, token);
		return res is null ? default : res.EventStreamId;
	}

	public async ValueTask<StorageMessage.EffectiveAcl> GetEffectiveAcl(TStreamId streamId, CancellationToken token) {
		var sysSettings = _backend.GetSystemSettings() ?? SystemSettings.Default;
		StreamAcl acl;
		StreamAcl sysAcl;
		StreamAcl defAcl;
		var meta = await GetStreamMetadataCached(streamId, token);
		if (await _systemStreams.IsSystemStream(streamId, token)) {
			defAcl = SystemSettings.Default.SystemStreamAcl;
			sysAcl = sysSettings.SystemStreamAcl ?? defAcl;
			acl = meta.Acl ?? sysAcl;
		} else {
			defAcl = SystemSettings.Default.UserStreamAcl;
			sysAcl = sysSettings.UserStreamAcl ?? defAcl;
			acl = meta.Acl ?? sysAcl;
		}

		return new(acl, sysAcl, defAcl);
	}

	ValueTask<long> IIndexReader<TStreamId>.GetStreamLastEventNumber(TStreamId streamId, CancellationToken token) {
		Ensure.Valid(streamId, _validator);
		return GetStreamLastEventNumberCached(streamId, token);
	}

	public async ValueTask<long> GetStreamLastEventNumber_KnownCollisions(TStreamId streamId, long beforePosition, CancellationToken token) {
		Ensure.Valid(streamId, _validator);
		return await _tableIndex.TryGetLatestEntry(streamId, beforePosition, IsForThisStream, token) is { } entry
			? entry.Version
			: ExpectedVersion.NoStream;

		async ValueTask<bool> IsForThisStream(IndexEntry indexEntry, CancellationToken token) {
			// we know that collisions have occurred for this stream's hash prior to "beforePosition" in the log
			// we just fetch the stream name from the log to make sure this index entry is for the correct stream
			var prepare = await ReadPrepareInternal(indexEntry.Position, token);
			return StreamIdComparer.Equals(prepare.EventStreamId, streamId);
		}
	}

	// gets the last event number before beforePosition for the given stream hash. can assume that
	// the hash does not collide with anything before beforePosition.
	public async ValueTask<long> GetStreamLastEventNumber_NoCollisions(ulong stream, Func<ulong, TStreamId> getStreamId, long beforePosition, CancellationToken token) {
		TStreamId streamId = default;

		return await _tableIndex.TryGetLatestEntry(stream, beforePosition, IsForThisStream, token) is { } entry
			? entry.Version
			: ExpectedVersion.NoStream;

		async ValueTask<bool> IsForThisStream(IndexEntry indexEntry, CancellationToken token) {
			// we know that there are no collisions for this hash prior to "beforePosition" in the log
			if (indexEntry.Position < beforePosition)
				return true;

			// fetch the correct stream name from the log if we haven't yet
			if (StreamIdComparer.Equals(streamId, default))
				streamId = getStreamId(stream);

			// compare the correct stream name against this index entry's stream name fetched from the log
			var prepare = await ReadPrepareInternal(indexEntry.Position, token);
			return StreamIdComparer.Equals(prepare.EventStreamId, streamId);
		}
	}

	ValueTask<StreamMetadata> IIndexReader<TStreamId>.GetStreamMetadata(TStreamId streamId, CancellationToken token) {
		Ensure.Valid(streamId, _validator);
		return GetStreamMetadataCached(streamId, token);
	}

	private async ValueTask<long> GetStreamLastEventNumberCached(TStreamId streamId, CancellationToken token) {
		// if this is metastream -- check if original stream was deleted, if yes -- metastream is deleted as well
		if (_systemStreams.IsMetaStream(streamId)
			&& await GetStreamLastEventNumberCached(_systemStreams.OriginalStreamOf(streamId), token) ==
			EventNumber.DeletedStream)
			return EventNumber.DeletedStream;

		var cache = _backend.TryGetStreamLastEventNumber(streamId);
		if (cache.LastEventNumber != null) {
			Interlocked.Increment(ref _cachedStreamInfo);
			return cache.LastEventNumber.GetValueOrDefault();
		}

		Interlocked.Increment(ref _notCachedStreamInfo);
		var lastEventNumber = await GetStreamLastEventNumberUncached(streamId, token);

		// Conditional update depending on previously returned cache info version.
		// If version is not correct -- nothing is changed in cache.
		// This update is conditioned to not interfere with updating stream cache info by commit procedure
		// (which is the source of truth).
		var res = _backend.UpdateStreamLastEventNumber(cache.Version, streamId, lastEventNumber);
		return res ?? lastEventNumber;
	}

	private async ValueTask<long> GetStreamLastEventNumberUncached(TStreamId streamId, CancellationToken token) {
		if (!_streamExistenceFilter.MightContain(streamId))
			return ExpectedVersion.NoStream;

		if (!_tableIndex.TryGetLatestEntry(streamId, out var latestEntry))
			return ExpectedVersion.NoStream;

		if (await ReadPrepareInternal(latestEntry.Position, token) is not { } rec)
			throw new Exception($"Could not read latest stream's prepare for stream '{streamId}' at position {latestEntry.Position}");

		int count = 0;
		long startVersion = 0;
		long latestVersion = long.MinValue;
		if (StreamIdComparer.Equals(rec.EventStreamId, streamId)) {
			startVersion = Math.Max(latestEntry.Version, latestEntry.Version + 1);
			latestVersion = latestEntry.Version;
		}

		foreach (var indexEntry in _tableIndex.GetRange(streamId, startVersion, long.MaxValue,
					 limit: _hashCollisionReadLimit + 1)) {
			if (await ReadPrepareInternal(indexEntry.Position, token) is { } r &&
				StreamIdComparer.Equals(r.EventStreamId, streamId)) {
				if (latestVersion is long.MinValue) {
					latestVersion = indexEntry.Version;
					continue;
				}

				return latestVersion < indexEntry.Version ? indexEntry.Version : latestVersion;
			}

			count++;
			Interlocked.Increment(ref _hashCollisions);
			if (count > _hashCollisionReadLimit) {
				Log.Error("A hash collision resulted in not finding the last event number for the stream {stream}.", streamId);
				return EventNumber.Invalid;
			}
		}

		return latestVersion == long.MinValue ? ExpectedVersion.NoStream : latestVersion;
	}

	private async ValueTask<bool?> OriginalStreamExists(TStreamId metaStreamId, CancellationToken token) {
		if (_systemStreams.IsMetaStream(metaStreamId)) {
			var originalStreamId = _systemStreams.OriginalStreamOf(metaStreamId);
			var lastEventNumber = await GetStreamLastEventNumberCached(originalStreamId, token);
			return lastEventNumber is not ExpectedVersion.NoStream and not EventNumber.DeletedStream;
		}

		return null;
	}

	private async ValueTask<StreamMetadata> GetStreamMetadataCached(TStreamId streamId, CancellationToken token) {
		// if this is metastream -- check if original stream was deleted, if yes -- metastream is deleted as well
		if (_systemStreams.IsMetaStream(streamId))
			return _metastreamMetadata;

		var cache = _backend.TryGetStreamMetadata(streamId);
		if (cache.Metadata != null) {
			Interlocked.Increment(ref _cachedStreamInfo);
			return cache.Metadata;
		}

		Interlocked.Increment(ref _notCachedStreamInfo);
		var streamMetadata = await GetStreamMetadataUncached(streamId, token);

		// Conditional update depending on previously returned cache info version.
		// If version is not correct -- nothing is changed in cache.
		// This update is conditioned to not interfere with updating stream cache info by commit procedure
		// (which is the source of truth).
		var res = _backend.UpdateStreamMetadata(cache.Version, streamId, streamMetadata);
		return res ?? streamMetadata;
	}

	private async ValueTask<StreamMetadata> GetStreamMetadataUncached(TStreamId streamId, CancellationToken token) {
		var metastreamId = _systemStreams.MetaStreamOf(streamId);
		var metaEventNumber = await GetStreamLastEventNumberCached(metastreamId, token);
		if (metaEventNumber is ExpectedVersion.NoStream or EventNumber.DeletedStream)
			return StreamMetadata.Empty;

		if (await ReadPrepareInternal(metastreamId, metaEventNumber, token) is not { } prepare)
			throw new Exception($"ReadPrepareInternal could not find metaevent #{metaEventNumber} on metastream '{metastreamId}'. " + "That should never happen.");

		if (prepare.Data.Length is 0 || prepare.Flags.HasNoneOf(PrepareFlags.IsJson))
			return StreamMetadata.Empty;

		var metadata = StreamMetadata.TryFromJsonBytes(prepare.Version, prepare.Data);
		return metadata;
	}

	private ValueTask<EventRecord> CreateEventRecord(long version, IPrepareLogRecord<TStreamId> prepare, string streamName, CancellationToken token) {
		return CreateEventRecord(version, prepare, streamName, _eventTypes, token);
	}

	private static async ValueTask<EventRecord> CreateEventRecord(long version, IPrepareLogRecord<TStreamId> prepare,
		string streamName, INameLookup<TStreamId> eventTypeLookup, CancellationToken token) {
		var eventTypeName = await eventTypeLookup.LookupName(prepare.EventType, token);

		return new(version, prepare, streamName, eventTypeName);
	}

	// This struct implements the IndexScanOnRead logic.
	//
	// The IndexScanOnRead logic deals with the case that there are duplicate
	// EventNumbers for a single stream (note: not talking about hash collisions), which
	// may also be out of order (possible when there are a mix of index table bitnesses)
	//
	// It deals with them by removing duplicates as they are added (preferring the record
	// with the lower LogPosition) and then sorting by EventNumber (descending) on output.
	//
	// If SkipIndexScanOnRead is true, then it is assumed that the EventRecords are added
	// (1) in EventNumber order descending and (2) without duplicate EventNumbers.
	public readonly struct ResultsDeduplicator {
		// when deduplicating, maps event number to index in _results
		private readonly Dictionary<long, int> _dict;
		private readonly List<EventRecord> _results;
		private readonly bool _skipIndexScanOnRead;
		// ReSharper disable once StaticMemberInGenericType
		private static readonly Comparison<EventRecord> ByEventNumberDesc = CompareByEventNumberDesc;

		public ResultsDeduplicator(int maxCount, bool skipIndexScanOnRead) {
			var capacity = Math.Min(maxCount, 256);
			_dict = skipIndexScanOnRead
				? null
				: new Dictionary<long, int>(capacity);
			_results = new(capacity);
			_skipIndexScanOnRead = skipIndexScanOnRead;
		}

		public int Count => _results.Count;

		public EventRecord[] ProduceArray() {
			var array = _results.ToArray();

			if (!_skipIndexScanOnRead) {
				// we already deduplicated on the way in, just sort here
				Array.Sort(array, ByEventNumberDesc);
			}

			return array;
		}

		public List<EventRecord> ProduceList() {
			var list = _results.ToList();

			if (!_skipIndexScanOnRead) {
				list.Sort(ByEventNumberDesc);
			}

			return list;
		}

		public void Add(EventRecord evt) {
			if (_skipIndexScanOnRead) {
				_results.Add(evt);
				return;
			}

			if (_dict.TryGetValue(evt.EventNumber, out var i)) {
				if (_results[i].LogPosition > evt.LogPosition) {
					_results[i] = evt;
				} else {
					// ignore
				}
			} else {
				_results.Add(evt);
				_dict[evt.EventNumber] = _results.Count - 1;
			}
		}

		private static int CompareByEventNumberDesc(EventRecord x, EventRecord y) {
			return y.EventNumber.CompareTo(x.EventNumber);
		}
	}
}<|MERGE_RESOLUTION|>--- conflicted
+++ resolved
@@ -161,13 +161,8 @@
 		long eventNumber, CancellationToken token) {
 		var recordsQuery = _tableIndex.GetRange(streamId, eventNumber, eventNumber)
 			.ToAsyncEnumerable()
-<<<<<<< HEAD
 			.Select(async (x, token) =>
-				new { x.Version, Prepare = await ReadPrepareInternal(reader, x.Position, token) })
-=======
-			.SelectAwaitWithCancellation(async (x, token) =>
 				new { x.Version, Prepare = await ReadPrepareInternal(x.Position, token) })
->>>>>>> 0118e3ad
 			.Where(x => x.Prepare is not null && StreamIdComparer.Equals(x.Prepare.EventStreamId, streamId))
 			.GroupBy(static x => x.Version)
 			.Select(Enumerable.Last)
@@ -229,21 +224,6 @@
 		if (lastEventNumber == EventNumber.Invalid)
 			return new(fromEventNumber, maxCount, ReadStreamResult.NoStream, metadata, lastEventNumber);
 
-<<<<<<< HEAD
-			var recordsQuery = _tableIndex.GetRange(streamId, startEventNumber, endEventNumber)
-				.ToAsyncEnumerable()
-				.Select(async (x, ct) => new { x.Version, Prepare = await ReadPrepareInternal(reader, x.Position, ct) })
-				.Where(x => x.Prepare != null && StreamIdComparer.Equals(x.Prepare.EventStreamId, streamId));
-			if (!skipIndexScanOnRead) {
-				recordsQuery = recordsQuery.OrderByDescending(x => x.Version)
-					.GroupBy(static x => x.Version).Select(Enumerable.Last);
-			}
-
-			var records = await recordsQuery
-				.Reverse()
-				.Select((x, ct) => CreateEventRecord(x.Version, x.Prepare, streamName, ct))
-				.ToArrayAsync(token);
-=======
 		long startEventNumber = fromEventNumber;
 		long endEventNumber = fromEventNumber < long.MaxValue - maxCount + 1
 			? fromEventNumber + maxCount - 1
@@ -283,21 +263,20 @@
 				metadata.MaxAge.Value, metadata, _tableIndex, _eventTypes,
 				skipIndexScanOnRead, token);
 		}
->>>>>>> 0118e3ad
 
 		var recordsQuery = _tableIndex.GetRange(streamId, startEventNumber, endEventNumber)
 			.ToAsyncEnumerable()
-			.SelectAwaitWithCancellation(async (x, ct) =>
+			.Select(async (x, ct) =>
 				new { x.Version, Prepare = await ReadPrepareInternal(x.Position, ct) })
 			.Where(x => x.Prepare != null && StreamIdComparer.Equals(x.Prepare.EventStreamId, streamId));
 		if (!skipIndexScanOnRead) {
 			recordsQuery = recordsQuery.OrderByDescending(x => x.Version)
-				.GroupBy(static x => x.Version).SelectAwaitWithCancellation(AsyncEnumerable.LastAsync);
+				.GroupBy(static x => x.Version).Select(Enumerable.Last);
 		}
 
 		var records = await recordsQuery
 			.Reverse()
-			.SelectAwaitWithCancellation((x, ct) => CreateEventRecord(x.Version, x.Prepare, streamName, ct))
+			.Select((x, ct) => CreateEventRecord(x.Version, x.Prepare, streamName, ct))
 			.ToArrayAsync(token);
 
 		long nextEventNumber = Math.Min(endEventNumber + 1, lastEventNumber + 1);
@@ -504,11 +483,7 @@
 		long endEventNumber)
 		=> indexReader._tableIndex.GetRange(streamHandle, startEventNumber, endEventNumber)
 			.ToAsyncEnumerable()
-<<<<<<< HEAD
-			.Select(async (x, token) => new { IndexEntry = x, Prepare = await ReadPrepareInternal(reader, x.Position, token) })
-=======
-			.SelectAwaitWithCancellation(async (x, token) => new { IndexEntry = x, Prepare = await ReadPrepareInternal(x.Position, token) })
->>>>>>> 0118e3ad
+			.Select(async (x, token) => new { IndexEntry = x, Prepare = await ReadPrepareInternal(x.Position, token) })
 			.Where(x => x.Prepare is not null && StreamIdComparer.Equals(x.Prepare.EventStreamId, streamHandle))
 			.Select(static x => x.IndexEntry);
 
@@ -639,11 +614,7 @@
 
 		var recordsQuery = _tableIndex.GetRange(streamId, startEventNumber, endEventNumber)
 			.ToAsyncEnumerable()
-<<<<<<< HEAD
-			.Select(async (x, ct) => new { x.Version, Prepare = await ReadPrepareInternal(reader, x.Position, ct) })
-=======
-			.SelectAwaitWithCancellation(async (x, ct) => new { x.Version, Prepare = await ReadPrepareInternal(x.Position, ct) })
->>>>>>> 0118e3ad
+			.Select(async (x, ct) => new { x.Version, Prepare = await ReadPrepareInternal(x.Position, ct) })
 			.Where(x => x.Prepare is not null && StreamIdComparer.Equals(x.Prepare.EventStreamId, streamId));
 		if (!skipIndexScanOnRead) {
 			recordsQuery = recordsQuery
