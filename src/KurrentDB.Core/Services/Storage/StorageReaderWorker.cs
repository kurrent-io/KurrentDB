--- conflicted
+++ resolved
@@ -6,6 +6,7 @@
 using System.Security.Claims;
 using System.Threading;
 using System.Threading.Tasks;
+using DotNext;
 using DotNext.Threading;
 using KurrentDB.Common.Utils;
 using KurrentDB.Core.Bus;
@@ -45,7 +46,8 @@
 	IAsyncHandle<StorageMessage.EffectiveStreamAclRequest>,
 	IAsyncHandle<StorageMessage.StreamIdFromTransactionIdRequest>,
 	IHandle<StorageMessage.BatchLogExpiredMessages> {
-	private static readonly ResolvedEvent[] EmptyRecords = [];
+
+	private static IReadOnlyList<ResolvedEvent> EmptyRecords => [];
 	private static readonly char[] LinkToSeparator = ['@'];
 
 	private readonly IReadIndex<TStreamId> _readIndex;
@@ -53,12 +55,8 @@
 	private readonly IReadOnlyCheckpoint _writerCheckpoint;
 	private readonly IPublisher _publisher;
 	private readonly IVirtualStreamReader _virtualStreamReader;
-<<<<<<< HEAD
 	private readonly CancellationTokenMultiplexer _multiplexer;
-=======
 	private readonly SecondaryIndexReaders _secondaryIndexReaders;
-	private readonly IBinaryInteger<int> _queueId;
->>>>>>> 4efe02e8
 	private const int MaxPageSize = 4096;
 
 	private readonly Message _scheduleBatchPeriodCompletion;
@@ -70,30 +68,21 @@
 		IReadIndex<TStreamId> readIndex,
 		ISystemStreamLookup<TStreamId> systemStreams,
 		IReadOnlyCheckpoint writerCheckpoint,
-<<<<<<< HEAD
-		IVirtualStreamReader virtualStreamReader) {
-
-=======
 		IVirtualStreamReader virtualStreamReader,
-		SecondaryIndexReaders secondaryIndexReaders,
-		int queueId) {
->>>>>>> 4efe02e8
+		SecondaryIndexReaders secondaryIndexReaders) {
+
 		_publisher = publisher;
 		_readIndex = Ensure.NotNull(readIndex);
 		_systemStreams = Ensure.NotNull(systemStreams);
 		_writerCheckpoint = Ensure.NotNull(writerCheckpoint);
 		_virtualStreamReader = virtualStreamReader;
-<<<<<<< HEAD
+		_secondaryIndexReaders = secondaryIndexReaders;
+
 		_multiplexer = new() { MaximumRetained = 100 };
-
 		_scheduleBatchPeriodCompletion = TimerMessage.Schedule.Create(
 			TimeSpan.FromSeconds(10),
 			_publisher,
 			new StorageMessage.BatchLogExpiredMessages());
-=======
-		_secondaryIndexReaders = secondaryIndexReaders;
-		_queueId = queueId;
->>>>>>> 4efe02e8
 	}
 
 	async ValueTask IAsyncHandle<ClientMessage.ReadEvent>.HandleAsync(ClientMessage.ReadEvent msg, CancellationToken token) {
@@ -142,38 +131,31 @@
 		ClientMessage.ReadStreamEventsForwardCompleted res;
 		var cts = _multiplexer.Combine([token, msg.CancellationToken]);
 		try {
-<<<<<<< HEAD
-			res = await (SystemStreams.IsVirtualStream(msg.EventStreamId)
+			res = await (SystemStreams.IsInMemoryStream(msg.EventStreamId)
 				? _virtualStreamReader.ReadForwards(msg, cts.Token)
 				: ReadStreamEventsForward(msg, cts.Token));
 		} catch (OperationCanceledException ex) when (ex.CancellationToken == cts.Token) {
-=======
-			res = SystemStreams.IsInMemoryStream(msg.EventStreamId)
-				? await _virtualStreamReader.ReadForwards(msg, token)
-				: await ReadStreamEventsForward(msg, token);
-		} catch (OperationCanceledException ex) when (ex.CancellationToken == cts?.Token) {
->>>>>>> 4efe02e8
 			throw new OperationCanceledException(null, ex, cts.CancellationOrigin);
 		} finally {
 			await cts.DisposeAsync();
 		}
 
 		switch (res.Result) {
-			case ReadStreamResult.Success:
-			case ReadStreamResult.NoStream:
-			case ReadStreamResult.NotModified:
-				if (msg.LongPollTimeout.HasValue && res.FromEventNumber > res.LastEventNumber) {
-					_publisher.Publish(new SubscriptionMessage.PollStream(
-						msg.EventStreamId, res.TfLastCommitPosition, res.LastEventNumber,
-						DateTime.UtcNow + msg.LongPollTimeout.Value, msg));
-				} else {
-					msg.Envelope.ReplyWith(res);
-				}
+			case ReadStreamResult.Success
+				or ReadStreamResult.NoStream
+				or ReadStreamResult.NotModified
+				when msg.LongPollTimeout is { } longPollTimeout && res.FromEventNumber > res.LastEventNumber:
+				_publisher.Publish(new SubscriptionMessage.PollStream(
+					msg.EventStreamId, res.TfLastCommitPosition, res.LastEventNumber,
+					DateTime.UtcNow + longPollTimeout, msg));
 
 				break;
-			case ReadStreamResult.StreamDeleted:
-			case ReadStreamResult.Error:
-			case ReadStreamResult.AccessDenied:
+			case ReadStreamResult.StreamDeleted
+				or ReadStreamResult.Error
+				or ReadStreamResult.AccessDenied
+				or ReadStreamResult.Success
+				or ReadStreamResult.NoStream
+				or ReadStreamResult.NotModified:
 				msg.Envelope.ReplyWith(res);
 				break;
 			default:
@@ -187,17 +169,13 @@
 			return;
 
 		if (msg.Expires < DateTime.UtcNow) {
-<<<<<<< HEAD
-			if (LogExpiredMessage())
-=======
 			if (msg.ReplyOnExpired) {
 				msg.Envelope.ReplyWith(new ClientMessage.ReadStreamEventsBackwardCompleted(
 					msg.CorrelationId, msg.EventStreamId, msg.FromEventNumber, msg.MaxCount, ReadStreamResult.Expired,
 					ResolvedEvent.EmptyArray, default, default, default, -1, default, true, default));
 			}
 
-			if (LogExpiredMessage(msg.Expires))
->>>>>>> 4efe02e8
+			if (LogExpiredMessage())
 				Log.Debug(
 					"Read Stream Events Backward operation has expired for Stream: {stream}, From Event Number: {fromEventNumber}, Max Count: {maxCount}. Operation Expired at {expiryDateTime} after {lifetime:N0} ms.",
 					msg.EventStreamId, msg.FromEventNumber, msg.MaxCount, msg.Expires, msg.Lifetime.TotalMilliseconds);
@@ -207,19 +185,10 @@
 		var cts = _multiplexer.Combine([token, msg.CancellationToken]);
 		ClientMessage.ReadStreamEventsBackwardCompleted res;
 		try {
-<<<<<<< HEAD
-			res = await (SystemStreams.IsVirtualStream(msg.EventStreamId)
+			res = await (SystemStreams.IsInMemoryStream(msg.EventStreamId)
 				? _virtualStreamReader.ReadBackwards(msg, cts.Token)
 				: ReadStreamEventsBackward(msg, cts.Token));
 		} catch (OperationCanceledException ex) when (ex.CancellationToken == cts.Token) {
-=======
-			var res = SystemStreams.IsInMemoryStream(msg.EventStreamId)
-				? await _virtualStreamReader.ReadBackwards(msg, token)
-				: await ReadStreamEventsBackward(msg, token);
-
-			msg.Envelope.ReplyWith(res);
-		} catch (OperationCanceledException ex) when (ex.CancellationToken == cts?.Token) {
->>>>>>> 4efe02e8
 			throw new OperationCanceledException(null, ex, cts.CancellationOrigin);
 		} finally {
 			await cts.DisposeAsync();
@@ -250,28 +219,20 @@
 
 		var res = await ReadAllEventsForward(msg, token);
 		switch (res.Result) {
-			case ReadAllResult.Success:
-				if (msg.LongPollTimeout.HasValue && res.IsEndOfStream && res.Events.Count is 0) {
-					_publisher.Publish(new SubscriptionMessage.PollStream(
-						SubscriptionsService.AllStreamsSubscriptionId, res.TfLastCommitPosition, null,
-						DateTime.UtcNow + msg.LongPollTimeout.Value, msg));
-				} else
-					msg.Envelope.ReplyWith(res);
+			case ReadAllResult.Success when msg.LongPollTimeout is { } longPoolTimeout && res is { IsEndOfStream: true, Events: [] }:
+			case ReadAllResult.NotModified when msg.LongPollTimeout.TryGetValue(out longPoolTimeout)
+			                                    && res.IsEndOfStream
+			                                    && res.CurrentPos.CommitPosition > res.TfLastCommitPosition:
+				_publisher.Publish(new SubscriptionMessage.PollStream(
+					SubscriptionsService.AllStreamsSubscriptionId, res.TfLastCommitPosition, null,
+					DateTime.UtcNow + longPoolTimeout, msg));
 
 				break;
-			case ReadAllResult.NotModified:
-				if (msg.LongPollTimeout.HasValue && res.IsEndOfStream &&
-					res.CurrentPos.CommitPosition > res.TfLastCommitPosition) {
-					_publisher.Publish(new SubscriptionMessage.PollStream(
-						SubscriptionsService.AllStreamsSubscriptionId, res.TfLastCommitPosition, null,
-						DateTime.UtcNow + msg.LongPollTimeout.Value, msg));
-				} else
-					msg.Envelope.ReplyWith(res);
-
-				break;
-			case ReadAllResult.Error:
-			case ReadAllResult.AccessDenied:
-			case ReadAllResult.InvalidPosition:
+			case ReadAllResult.Error
+				or ReadAllResult.AccessDenied
+				or ReadAllResult.InvalidPosition
+				or ReadAllResult.Success
+				or ReadAllResult.NotModified:
 				msg.Envelope.ReplyWith(res);
 				break;
 			default:
@@ -284,9 +245,6 @@
 			return;
 
 		if (msg.Expires < DateTime.UtcNow) {
-<<<<<<< HEAD
-			if (LogExpiredMessage())
-=======
 			if (msg.ReplyOnExpired) {
 				msg.Envelope.ReplyWith(new ClientMessage.ReadAllEventsBackwardCompleted(
 					msg.CorrelationId, ReadAllResult.Expired,
@@ -295,8 +253,7 @@
 					TFPos.Invalid, TFPos.Invalid, default));
 			}
 
-			if (LogExpiredMessage(msg.Expires))
->>>>>>> 4efe02e8
+			if (LogExpiredMessage())
 				Log.Debug(
 					"Read All Stream Events Backward operation has expired for C:{commitPosition}/P:{preparePosition}. Operation Expired at {expiryDateTime} after {lifetime:N0} ms.",
 					msg.CommitPosition, msg.PreparePosition, msg.Expires, msg.Lifetime.TotalMilliseconds);
@@ -327,27 +284,22 @@
 
 		var res = await FilteredReadAllEventsForward(msg, token);
 		switch (res.Result) {
-			case FilteredReadAllResult.Success:
-				if (msg.LongPollTimeout.HasValue && res.IsEndOfStream && res.Events.Count is 0) {
-					_publisher.Publish(new SubscriptionMessage.PollStream(
-						SubscriptionsService.AllStreamsSubscriptionId, res.TfLastCommitPosition, null,
-						DateTime.UtcNow + msg.LongPollTimeout.Value, msg));
-				} else
-					msg.Envelope.ReplyWith(res);
+			case FilteredReadAllResult.Success
+				when msg.LongPollTimeout is { } longPollTimeout && res is { IsEndOfStream: true, Events: [] }:
+			case FilteredReadAllResult.NotModified
+				when msg.LongPollTimeout.TryGetValue(out longPollTimeout)
+				     && res.IsEndOfStream
+				     && res.CurrentPos.CommitPosition > res.TfLastCommitPosition:
+				_publisher.Publish(new SubscriptionMessage.PollStream(
+					SubscriptionsService.AllStreamsSubscriptionId, res.TfLastCommitPosition, null,
+					DateTime.UtcNow + longPollTimeout, msg));
 
 				break;
-			case FilteredReadAllResult.NotModified:
-				if (msg.LongPollTimeout.HasValue && res.IsEndOfStream && res.CurrentPos.CommitPosition > res.TfLastCommitPosition) {
-					_publisher.Publish(new SubscriptionMessage.PollStream(
-						SubscriptionsService.AllStreamsSubscriptionId, res.TfLastCommitPosition, null,
-						DateTime.UtcNow + msg.LongPollTimeout.Value, msg));
-				} else
-					msg.Envelope.ReplyWith(res);
-
-				break;
-			case FilteredReadAllResult.Error:
-			case FilteredReadAllResult.AccessDenied:
-			case FilteredReadAllResult.InvalidPosition:
+			case FilteredReadAllResult.Error
+				or FilteredReadAllResult.AccessDenied
+				or FilteredReadAllResult.InvalidPosition
+				or FilteredReadAllResult.Success
+				or FilteredReadAllResult.NotModified:
 				msg.Envelope.ReplyWith(res);
 				break;
 			default:
@@ -376,27 +328,22 @@
 
 		var res = await FilteredReadAllEventsBackward(msg, token);
 		switch (res.Result) {
-			case FilteredReadAllResult.Success:
-				if (msg.LongPollTimeout.HasValue && res.IsEndOfStream && res.Events.Count is 0) {
-					_publisher.Publish(new SubscriptionMessage.PollStream(
-						SubscriptionsService.AllStreamsSubscriptionId, res.TfLastCommitPosition, null,
-						DateTime.UtcNow + msg.LongPollTimeout.Value, msg));
-				} else
-					msg.Envelope.ReplyWith(res);
+			case FilteredReadAllResult.Success
+				when msg.LongPollTimeout is { } longPollTimeout && res is { IsEndOfStream: true, Events: [] }:
+			case FilteredReadAllResult.NotModified
+				when msg.LongPollTimeout.TryGetValue(out longPollTimeout)
+				     && res.IsEndOfStream
+				     && res.CurrentPos.CommitPosition > res.TfLastCommitPosition:
+				_publisher.Publish(new SubscriptionMessage.PollStream(
+					SubscriptionsService.AllStreamsSubscriptionId, res.TfLastCommitPosition, null,
+					DateTime.UtcNow + longPollTimeout, msg));
 
 				break;
-			case FilteredReadAllResult.NotModified:
-				if (msg.LongPollTimeout.HasValue && res.IsEndOfStream && res.CurrentPos.CommitPosition > res.TfLastCommitPosition) {
-					_publisher.Publish(new SubscriptionMessage.PollStream(
-						SubscriptionsService.AllStreamsSubscriptionId, res.TfLastCommitPosition, null,
-						DateTime.UtcNow + msg.LongPollTimeout.Value, msg));
-				} else
-					msg.Envelope.ReplyWith(res);
-
-				break;
-			case FilteredReadAllResult.Error:
-			case FilteredReadAllResult.AccessDenied:
-			case FilteredReadAllResult.InvalidPosition:
+			case FilteredReadAllResult.Error
+				or FilteredReadAllResult.AccessDenied
+				or FilteredReadAllResult.InvalidPosition
+				or FilteredReadAllResult.Success
+				or FilteredReadAllResult.NotModified:
 				msg.Envelope.ReplyWith(res);
 				break;
 			default:
@@ -427,19 +374,23 @@
 			var streamName = msg.EventStreamId;
 			var streamId = _readIndex.GetStreamId(streamName);
 			var result = await _readIndex.ReadEvent(streamName, streamId, msg.EventNumber, token);
-			var record = result.Result is ReadEventResult.Success && msg.ResolveLinkTos
-				? await ResolveLinkToEvent(result.Record, null, token)
-				: ResolvedEvent.ForUnresolvedEvent(result.Record);
-			if (record is null)
-				return NoData(ReadEventResult.AccessDenied);
-			if (result.Result is ReadEventResult.NoStream or ReadEventResult.NotFound &&
-			    _systemStreams.IsMetaStream(streamId) &&
-			    result.OriginalStreamExists.HasValue &&
-			    result.OriginalStreamExists.Value) {
-				return NoData(ReadEventResult.Success);
-			}
-
-			return new(msg.CorrelationId, msg.EventStreamId, result.Result, record.Value, result.Metadata, false, null);
+
+			ResolvedEvent record;
+			switch (result) {
+				case { Result: ReadEventResult.Success } when msg.ResolveLinkTos:
+					if ((await ResolveLinkToEvent(result.Record, null, token)).TryGetValue(out record))
+						break;
+
+					return NoData(ReadEventResult.AccessDenied);
+				case { Result: ReadEventResult.NoStream or ReadEventResult.NotFound, OriginalStreamExists: true }
+					when _systemStreams.IsMetaStream(streamId):
+					return NoData(ReadEventResult.Success);
+				default:
+					record = ResolvedEvent.ForUnresolvedEvent(result.Record);
+					break;
+			}
+
+			return new(msg.CorrelationId, msg.EventStreamId, result.Result, record, result.Metadata, false, null);
 		} catch (Exception exc) when (exc is not OperationCanceledException oce || oce.CancellationToken != token) {
 			Log.Error(exc, "Error during processing ReadEvent request.");
 			return NoData(ReadEventResult.Error, exc.Message);
@@ -458,17 +409,16 @@
 
 			var streamName = msg.EventStreamId;
 			var streamId = _readIndex.GetStreamId(msg.EventStreamId);
-			if (msg.ValidationStreamVersion.HasValue &&
-				await _readIndex.GetStreamLastEventNumber(streamId, token) == msg.ValidationStreamVersion)
-				return NoData(ReadStreamResult.NotModified, lastIndexPosition, msg.ValidationStreamVersion.Value);
+			if (msg.ValidationStreamVersion is { } streamVer &&
+			    await _readIndex.GetStreamLastEventNumber(streamId, token) == streamVer)
+				return NoData(ReadStreamResult.NotModified, lastIndexPosition, streamVer);
 
 			var result = await _readIndex.ReadStreamEventsForward(streamName, streamId, msg.FromEventNumber, msg.MaxCount, token);
 			CheckEventsOrder(msg, result);
 			if (await ResolveLinkToEvents(result.Records, msg.ResolveLinkTos, msg.User, token) is not { } resolvedPairs)
 				return NoData(ReadStreamResult.AccessDenied, lastIndexPosition);
 
-			return new ClientMessage.ReadStreamEventsForwardCompleted(
-				msg.CorrelationId, msg.EventStreamId, msg.FromEventNumber, msg.MaxCount,
+			return new(msg.CorrelationId, msg.EventStreamId, msg.FromEventNumber, msg.MaxCount,
 				(ReadStreamResult)result.Result, resolvedPairs, result.Metadata, false, string.Empty,
 				result.NextEventNumber, result.LastEventNumber, result.IsEndOfStream, lastIndexPosition);
 		} catch (Exception exc) when (exc is not OperationCanceledException oce || oce.CancellationToken != token) {
@@ -500,17 +450,16 @@
 
 			var streamName = msg.EventStreamId;
 			var streamId = _readIndex.GetStreamId(msg.EventStreamId);
-			if (msg.ValidationStreamVersion.HasValue &&
-				await _readIndex.GetStreamLastEventNumber(streamId, token) == msg.ValidationStreamVersion)
-				return NoData(ReadStreamResult.NotModified, msg.ValidationStreamVersion.Value);
+			if (msg.ValidationStreamVersion is { } streamVer &&
+			    await _readIndex.GetStreamLastEventNumber(streamId, token) == streamVer)
+				return NoData(ReadStreamResult.NotModified, streamVer);
 
 			var result = await _readIndex.ReadStreamEventsBackward(streamName, streamId, msg.FromEventNumber, msg.MaxCount, token);
 			CheckEventsOrder(msg, result);
 			if (await ResolveLinkToEvents(result.Records, msg.ResolveLinkTos, msg.User, token) is not { } resolvedPairs)
 				return NoData(ReadStreamResult.AccessDenied);
 
-			return new ClientMessage.ReadStreamEventsBackwardCompleted(
-				msg.CorrelationId, msg.EventStreamId, result.FromEventNumber, result.MaxCount,
+			return new(msg.CorrelationId, msg.EventStreamId, result.FromEventNumber, result.MaxCount,
 				(ReadStreamResult)result.Result, resolvedPairs, result.Metadata, false, string.Empty,
 				result.NextEventNumber, result.LastEventNumber, result.IsEndOfStream, lastIndexedPosition);
 		} catch (Exception exc) when (exc is not OperationCanceledException oce || oce.CancellationToken != token) {
@@ -556,9 +505,8 @@
 				return NoData(ReadAllResult.AccessDenied);
 
 			var metadata = await _readIndex.GetStreamMetadata(_systemStreams.AllStream, token);
-			return new ClientMessage.ReadAllEventsForwardCompleted(
-				msg.CorrelationId, ReadAllResult.Success, null, resolved, metadata, false, msg.MaxCount,
-				res.CurrentPos, res.NextPos, res.PrevPos, lastIndexedPosition);
+			return new(msg.CorrelationId, ReadAllResult.Success, null, resolved, metadata,
+				false, msg.MaxCount, res.CurrentPos, res.NextPos, res.PrevPos, lastIndexedPosition);
 		} catch (Exception exc) when (exc is InvalidReadException or UnableToReadPastEndOfStreamException) {
 			Log.Warning(exc, "Error during processing ReadAllEventsBackward request. The read appears to be at an invalid position.");
 			return NoData(ReadAllResult.InvalidPosition, exc.Message);
@@ -567,12 +515,9 @@
 			return NoData(ReadAllResult.Error, exc.Message);
 		}
 
-		ClientMessage.ReadAllEventsForwardCompleted NoData(ReadAllResult result, string error = null) {
-			return new(
-				msg.CorrelationId, result, error, ResolvedEvent.EmptyArray, null, false,
+		ClientMessage.ReadAllEventsForwardCompleted NoData(ReadAllResult result, string error = null)
+			=> new(msg.CorrelationId, result, error, ResolvedEvent.EmptyArray, null, false,
 				msg.MaxCount, pos, TFPos.Invalid, TFPos.Invalid, lastIndexedPosition);
-		}
-
 	}
 
 	private async ValueTask<ClientMessage.ReadAllEventsBackwardCompleted> ReadAllEventsBackward(ClientMessage.ReadAllEventsBackward msg, CancellationToken token) {
@@ -598,9 +543,8 @@
 				return NoData(ReadAllResult.AccessDenied);
 
 			var metadata = await _readIndex.GetStreamMetadata(_systemStreams.AllStream, token);
-			return new ClientMessage.ReadAllEventsBackwardCompleted(
-				msg.CorrelationId, ReadAllResult.Success, null, resolved, metadata, false, msg.MaxCount,
-				res.CurrentPos, res.NextPos, res.PrevPos, lastIndexedPosition);
+			return new(msg.CorrelationId, ReadAllResult.Success, null, resolved, metadata,
+				false, msg.MaxCount, res.CurrentPos, res.NextPos, res.PrevPos, lastIndexedPosition);
 		} catch (Exception exc) when (exc is InvalidReadException or UnableToReadPastEndOfStreamException) {
 			Log.Warning(exc, "Error during processing ReadAllEventsBackward request. The read appears to be at an invalid position.");
 			return NoData(ReadAllResult.InvalidPosition, exc.Message);
@@ -609,11 +553,9 @@
 			return NoData(ReadAllResult.Error, exc.Message);
 		}
 
-		ClientMessage.ReadAllEventsBackwardCompleted NoData(ReadAllResult result, string error = null) {
-			return new(
-				msg.CorrelationId, result, error, ResolvedEvent.EmptyArray, null, false,
+		ClientMessage.ReadAllEventsBackwardCompleted NoData(ReadAllResult result, string error = null)
+			=> new(msg.CorrelationId, result, error, ResolvedEvent.EmptyArray, null, false,
 				msg.MaxCount, pos, TFPos.Invalid, TFPos.Invalid, lastIndexedPosition);
-		}
 	}
 
 	private async ValueTask<ClientMessage.FilteredReadAllEventsForwardCompleted> FilteredReadAllEventsForward(ClientMessage.FilteredReadAllEventsForward msg, CancellationToken token) {
@@ -765,28 +707,14 @@
 		_expiryPeriodRunning.Value = false;
 		var count = Interlocked.Exchange(ref _messagesExpiredInPeriod, 0);
 		Log.Warning("StorageReader {0} read operations expired during the period", count);
-		}
-
-<<<<<<< HEAD
+	}
+
 	// Counts expired messages and ensures the count is logged at the end of the period.
 	// Returns whether the caller should additionally log a detailed message (limited to 5 per period).
 	// Can run concurrently with the handling of BatchLogExpiredMessages.
 	private bool LogExpiredMessage() {
 		const int MaxDetailedExpiriesPerPeriod = 5;
 		var count = Interlocked.Increment(ref _messagesExpiredInPeriod);
-=======
-		Log.Warning("StorageReaderWorker #{0}: {1} read operations have expired", _queueId, _expiredBatchCount);
-		_expiredBatchCount = 0;
-		_publisher.Publish(TimerMessage.Schedule.Create(TimeSpan.FromSeconds(2), _publisher, new StorageMessage.BatchLogExpiredMessages(_queueId)));
-	}
-
-	private bool LogExpiredMessage(DateTime expire) {
-		if (!_lastExpireTime.HasValue) {
-			_expiredBatchCount = 1;
-			_lastExpireTime = expire;
-			return true;
-		}
->>>>>>> 4efe02e8
 
 		if (count == MaxDetailedExpiriesPerPeriod + 1)
 			Log.Warning("StorageReaderWorker: High rate of expired read messages detected. Stopping detailed expiry logs for remainder of period.");
