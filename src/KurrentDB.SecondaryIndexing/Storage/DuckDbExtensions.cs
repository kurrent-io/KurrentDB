--- conflicted
+++ resolved
@@ -9,34 +9,16 @@
 public static class DuckDbExtensions {
 	public static TRow? QueryFirstOrDefault<TRow, TQuery>(this DuckDBConnectionPool pool)
 		where TRow : struct
-<<<<<<< HEAD
-		where TQuery : IQuery<TRow>{
-=======
 		where TQuery : IQuery<TRow> {
->>>>>>> e2255fdc
 		using (pool.Rent(out var connection)) {
 			return connection.QueryFirstOrDefault<TRow, TQuery>();
 		}
 	}
 
-<<<<<<< HEAD
-	static TRow? FirstOrDefault<TArgs, TRow, TQuery>(this QueryResult<TArgs,TRow, TQuery>.Enumerator result)
-		where TArgs : struct
-		where TRow : struct
-		where TQuery : IQuery<TArgs, TRow> {
-		TRow row = default;
-		int rowNumber = 0;
-		while (result.MoveNext()) {
-			if (rowNumber == 0) {
-				row = result.Current;
-			}
-			rowNumber++;
-=======
 	static TRow? GetFirstOrDefault<TRow, TParser>(this QueryResult<TRow, TParser> result)
 		where TRow : struct where TParser : IQuery<TRow> {
 		if (TParser.UseStreamingMode) {
 			throw new InvalidOperationException("Streaming mode must be disabled for query with single result");
->>>>>>> e2255fdc
 		}
 		using var enumerator = result.GetEnumerator();
 		return enumerator.MoveNext() ? enumerator.Current : null;
@@ -45,24 +27,14 @@
 	public static TRow? QueryFirstOrDefault<TRow, TQuery>(this DuckDBAdvancedConnection connection)
 		where TRow : struct
 		where TQuery : IQuery<TRow> {
-<<<<<<< HEAD
-		using var result = connection.ExecuteQuery<TRow, TQuery>().GetEnumerator();
-		return result.FirstOrDefault();
-		// return result.MoveNext() ? result.Current : null;
-=======
 		var result = connection.ExecuteQuery<TRow, TQuery>();
 		return result.GetFirstOrDefault();
->>>>>>> e2255fdc
 	}
 
 	public static TRow? QueryFirstOrDefault<TArgs, TRow, TQuery>(this DuckDBConnectionPool pool, TArgs args)
 		where TArgs : struct
 		where TRow : struct
-<<<<<<< HEAD
-		where TQuery : IQuery<TArgs, TRow> {
-=======
 		where TQuery : IQuery<TArgs, TRow>, IQuery<TRow> {
->>>>>>> e2255fdc
 		using (pool.Rent(out var connection)) {
 			return connection.QueryFirstOrDefault<TArgs, TRow, TQuery>(args);
 		}
@@ -72,18 +44,12 @@
 		where TArgs : struct
 		where TRow : struct
 		where TQuery : IQuery<TArgs, TRow> {
-<<<<<<< HEAD
-		using var result = connection.ExecuteQuery<TArgs, TRow, TQuery>(args).GetEnumerator();
-		return result.FirstOrDefault();
-		// return result.MoveNext() ? result.Current : null;
-=======
 		if (TQuery.UseStreamingMode) {
 			throw new InvalidOperationException("Streaming mode must be disabled for query with single result");
 		}
 		var result = connection.ExecuteQuery<TArgs, TRow, TQuery>(args);
 		using var enumerator = result.GetEnumerator();
 		return enumerator.MoveNext() ? enumerator.Current : null;
->>>>>>> e2255fdc
 	}
 
 	public static List<TRow> Query<TRow, TQuery>(this DuckDBConnectionPool pool)
