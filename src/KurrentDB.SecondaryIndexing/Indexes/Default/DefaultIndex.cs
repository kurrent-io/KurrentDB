--- conflicted
+++ resolved
@@ -66,11 +66,7 @@
 record struct InFlightRecord(
 	long Seq,
 	long LogPosition,
-<<<<<<< HEAD
-	int EventNumber,
-=======
 	long EventNumber,
->>>>>>> e2255fdc
 	int CategoryId,
 	long CategorySeq,
 	int EventTypeId,
