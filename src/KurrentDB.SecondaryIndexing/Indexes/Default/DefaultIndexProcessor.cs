--- conflicted
+++ resolved
@@ -12,10 +12,6 @@
 
 internal class DefaultIndexProcessor : Disposable, ISecondaryIndexProcessor {
 	readonly DefaultIndex _defaultIndex;
-<<<<<<< HEAD
-	Appender _appender;
-=======
->>>>>>> e2255fdc
 	readonly DuckDBAdvancedConnection _connection;
 	readonly InFlightRecord[] _inFlightRecords;
 
@@ -51,19 +47,6 @@
 
 		var sequence = LastSequence++;
 		var logPosition = resolvedEvent.Event.LogPosition;
-<<<<<<< HEAD
-		int eventNumber = (int)resolvedEvent.Event.EventNumber;
-		using var row = _appender.CreateRow();
-		row.Append(sequence);
-		row.Append(eventNumber);
-		row.Append(logPosition);
-		row.Append(new DateTimeOffset(resolvedEvent.Event.TimeStamp).ToUnixTimeMilliseconds());
-		row.Append(streamId);
-		row.Append(eventType.Id);
-		row.Append(eventType.Sequence);
-		row.Append(category.Id);
-		row.Append(category.Sequence);
-=======
 		var eventNumber = resolvedEvent.Event.EventNumber;
 		using (var row = _appender.CreateRow()) {
 			row.Append(sequence);
@@ -76,7 +59,6 @@
 			row.Append(category.Id);
 			row.Append(category.Sequence);
 		}
->>>>>>> e2255fdc
 
 		_inFlightRecords[_inFlightRecordsCount]
 			= new(
