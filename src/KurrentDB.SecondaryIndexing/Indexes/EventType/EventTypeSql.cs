--- conflicted
+++ resolved
@@ -7,15 +7,9 @@
 namespace KurrentDB.SecondaryIndexing.Indexes.EventType;
 
 internal static class EventTypeSql {
-<<<<<<< HEAD
-	public record struct ReadEventTypeIndexQueryArgs(int EventType, long FromSeq, long ToSeq);
-
-	public record struct EventTypeRecord(long EventTypeSeq, long LogPosition, int EventNumber);
-=======
 	public record struct ReadEventTypeIndexQueryArgs(int EventTypeId, long FromSeq, long ToSeq);
 
 	public record struct EventTypeRecord(long EventTypeSeq, long LogPosition);
->>>>>>> e2255fdc
 
 	public struct ReadEventTypeIndexQuery : IQuery<ReadEventTypeIndexQueryArgs, EventTypeRecord> {
 		public static BindingContext Bind(in ReadEventTypeIndexQueryArgs args, PreparedStatement statement)
