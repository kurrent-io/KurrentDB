﻿<?xml version="1.0" encoding="utf-8"?>
<Project Sdk="Microsoft.NET.Sdk">
		<PropertyGroup>
				<TargetFramework>net5.0</TargetFramework>
				<GenerateAssemblyInfo>true</GenerateAssemblyInfo>
				<OutputType>Exe</OutputType>
				<GenerateSupportedRuntime>false</GenerateSupportedRuntime>
				<Platforms>x64</Platforms>
		</PropertyGroup>
		<ItemGroup>
<<<<<<< HEAD
				<PackageReference Include="EventStore.Client" Version="21.2.0" />
				<PackageReference Include="EventStore.Client.Grpc.Streams" Version="21.2.0" />
				<PackageReference Include="Serilog.Extensions.Logging" Version="3.0.1" />
=======
				<PackageReference Include="Serilog.Extensions.Logging" Version="3.0.1"/>
				<PackageReference Include="System.CommandLine.DragonFruit" Version="0.3.0-alpha.20574.7" />
>>>>>>> c6ef9d68
		</ItemGroup>
		<ItemGroup>
				<ProjectReference Include="..\EventStore.BufferManagement\EventStore.BufferManagement.csproj" />
				<ProjectReference Include="..\EventStore.ClientAPI\EventStore.ClientAPI.csproj" />
				<ProjectReference Include="..\EventStore.Common\EventStore.Common.csproj" />
				<ProjectReference Include="..\EventStore.Core\EventStore.Core.csproj" />
				<ProjectReference Include="..\EventStore.Transport.Http\EventStore.Transport.Http.csproj" />
				<ProjectReference Include="..\EventStore.Transport.Tcp\EventStore.Transport.Tcp.csproj" />
		</ItemGroup>
		<ItemGroup>
				<None Include="..\EventStore.Common\Log\logconfig.json">
						<Link>logconfig.json</Link>
						<CopyToOutputDirectory>PreserveNewest</CopyToOutputDirectory>
				</None>
		</ItemGroup>
</Project><|MERGE_RESOLUTION|>--- conflicted
+++ resolved
@@ -8,14 +8,10 @@
 				<Platforms>x64</Platforms>
 		</PropertyGroup>
 		<ItemGroup>
-<<<<<<< HEAD
 				<PackageReference Include="EventStore.Client" Version="21.2.0" />
 				<PackageReference Include="EventStore.Client.Grpc.Streams" Version="21.2.0" />
 				<PackageReference Include="Serilog.Extensions.Logging" Version="3.0.1" />
-=======
-				<PackageReference Include="Serilog.Extensions.Logging" Version="3.0.1"/>
 				<PackageReference Include="System.CommandLine.DragonFruit" Version="0.3.0-alpha.20574.7" />
->>>>>>> c6ef9d68
 		</ItemGroup>
 		<ItemGroup>
 				<ProjectReference Include="..\EventStore.BufferManagement\EventStore.BufferManagement.csproj" />
