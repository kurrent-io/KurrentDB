name: Build Container - Reusable

on:
  workflow_call:
    inputs:
      container-runtime:
        required: true
        type: string

jobs:
  build-container:
    strategy:
      fail-fast: false
    runs-on: ubuntu-latest
    name: ci/github/build-${{ inputs.container-runtime }}
    steps:
    - name: Checkout
      uses: actions/checkout@v4
      with:
        fetch-depth: 0
    - name: Install net8.0
      uses: actions/setup-dotnet@v3
      with:
        dotnet-version: 8.0.x
    - name: Setup QEMU
      uses: docker/setup-qemu-action@v2
    - name: Set up Docker Buildx
      uses: docker/setup-buildx-action@v2
    - name: Login to GitHub Container Registry
      uses: docker/login-action@v2
      with:
        registry: ghcr.io
        username: ${{ github.actor }}
        password: ${{ secrets.GITHUB_TOKEN }}
    - name: Setup Variables
      id: variables
      uses: kanga333/variable-mapper@master
      with:
        key: "${{ inputs.container-runtime }}"
        map: |
          {
            "jammy": {
              "runtime": "linux-x64"
            },
            "bookworm-slim": {
              "runtime": "linux-x64"
            },
            "alpine": {
              "runtime": "linux-musl-x64"
            }
          }
        export_to: output
    - name: Build
      uses: docker/build-push-action@v4
      with:
        context: .
        load: true
        tags: eventstore
        build-args: |
          CONTAINER_RUNTIME=${{ inputs.container-runtime }}
          RUNTIME=${{ steps.variables.outputs.runtime }}
    - name: Verify Build
      run: |
        docker run --rm eventstore --insecure --what-if
    - name: Build Test Container
      uses: docker/build-push-action@v4
      with:
        context: .
        load: true
        target: test
        tags: eventstore-test
        build-args: |
          CONTAINER_RUNTIME=${{ inputs.container-runtime }}
          RUNTIME=${{ steps.variables.outputs.runtime }}
    - name: Run Tests
      run: |
          docker run \
          --volume $(pwd)/test-results:/build/test-results \
          --rm \
          eventstore-test
    - name: Publish Test Results (HTML)
      uses: actions/upload-artifact@v3
      if: always()
      with:
        path: test-results/test-results.html
        name: test-results-${{ inputs.container-runtime }}.html
    - name: Publish Test Results (All)
      uses: actions/upload-artifact@v3
      if: always()
      with:
        name: test-results-${{ inputs.container-runtime }}
<<<<<<< HEAD
        path: test-results
=======
        path: test-results
    - name: Push GitHub Container Registry
      if: always() && github.event_name == 'push'
      shell: bash
      run: |
        docker tag eventstore ghcr.io/eventstore/eventstore:${{ env.VERSION }}
        docker push ghcr.io/eventstore/eventstore:${{ env.VERSION }}
    - name: Push GitHub Container Registry (CI)
      if: always() && github.event_name == 'push' && inputs.container-runtime == 'jammy' && github.ref == 'refs/heads/master'
      shell: bash
      run: |
        docker tag eventstore ghcr.io/eventstore/eventstore:ci
        docker push ghcr.io/eventstore/eventstore:ci
>>>>>>> 52a9b498
<|MERGE_RESOLUTION|>--- conflicted
+++ resolved
@@ -89,9 +89,6 @@
       if: always()
       with:
         name: test-results-${{ inputs.container-runtime }}
-<<<<<<< HEAD
-        path: test-results
-=======
         path: test-results
     - name: Push GitHub Container Registry
       if: always() && github.event_name == 'push'
@@ -105,4 +102,3 @@
       run: |
         docker tag eventstore ghcr.io/eventstore/eventstore:ci
         docker push ghcr.io/eventstore/eventstore:ci
->>>>>>> 52a9b498
