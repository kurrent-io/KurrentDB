--- conflicted
+++ resolved
@@ -63,11 +63,8 @@
         password: ${{ secrets.GITHUB_TOKEN }}
     - name: Docker Compose Smoke Test
       run: |
-<<<<<<< HEAD
         NUGET_CREDS_EVENTSTORE="${{ env.NuGetPackageSourceCredentials_EventStore }}" NUGET_CREDS_KURRENTDB="${{ env.NuGetPackageSourceCredentials_KurrentDB }}" docker compose build
-=======
         RUNTIME=linux-amd64 docker compose build
->>>>>>> e0275a64
         docker compose up --detach
         printf 'Waiting for cluster'
         timeout 60 bash -c -- 'until $(curl --output /dev/null --silent --insecure --fail https://localhost:2113/health/live); do printf '.'; sleep 2; done'
