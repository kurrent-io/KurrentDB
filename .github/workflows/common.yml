--- conflicted
+++ resolved
@@ -23,11 +23,7 @@
     name: ci/github/scan-vulnerabilities
     steps:
     - name: Checkout
-<<<<<<< HEAD
-      uses: actions/checkout@v4
-=======
       uses: actions/checkout@v3
->>>>>>> 52a9b498
     - name: Install net8.0
       uses: actions/setup-dotnet@v3
       with:
