# "build" image
ARG CONTAINER_RUNTIME=jammy
# NOT A BUG: we can't build on alpine so we use jammy as a base image
FROM mcr.microsoft.com/dotnet/sdk:8.0-jammy AS build
ARG RUNTIME=linux-x64

WORKDIR /build
COPY ./LICENSE.md .
COPY ./LICENSE_CONTRIBUTIONS.md .
COPY ./NOTICE.html .

WORKDIR /build/ci
COPY ./ci ./

WORKDIR /build/src
COPY ./src/Connectors/*/*.csproj ./Connectors/
<<<<<<< HEAD
COPY ./src/SchemaRegistry/*/*.csproj ./SchemaRegistry/
COPY ./src/KurrentDB.sln ./src/*/*.csproj ./src/Directory.Build.* ./
RUN for file in $(ls Connectors/*.csproj); do mkdir -p ./${file%.*}/ && mv $file ./${file%.*}/; done && \
    for file in $(ls SchemaRegistry/*.csproj); do mkdir -p ./${file%.*}/ && mv $file ./${file%.*}/; done && \
    for file in $(ls *.csproj); do mkdir -p ./${file%.*}/ && mv $file ./${file%.*}/; done && \
    dotnet restore --runtime=${RUNTIME}
=======
RUN for file in $(ls Connectors/*.csproj); do mkdir -p ./${file%.*}/ && mv $file ./${file%.*}/; done
COPY ./src/KurrentDB.sln ./src/*/*.csproj ./src/Directory.Build.* ./src/Directory.Packages.props ./
RUN for file in $(ls *.csproj); do mkdir -p ./${file%.*}/ && mv $file ./${file%.*}/; done
RUN dotnet restore --runtime=${RUNTIME}
>>>>>>> ea613ebf
COPY ./src .

WORKDIR /build/.git
COPY ./.git/ .

# "test" image
FROM mcr.microsoft.com/dotnet/sdk:8.0-${CONTAINER_RUNTIME} AS test
WORKDIR /build
COPY --from=build ./build/src ./src
COPY --from=build ./build/ci ./ci
COPY --from=build ./build/LICENSE.md ./LICENSE.md
COPY --from=build ./build/NOTICE.html ./NOTICE.html
COPY --from=build ./build/LICENSE_CONTRIBUTIONS.md ./LICENSE_CONTRIBUTIONS.md
COPY --from=build ./build/src/KurrentDB.Core.Tests/Services/Transport/Tcp/test_certificates/ca/ca.crt /usr/local/share/ca-certificates/ca_kurrentdb_test.crt
RUN mkdir ./test-results

SHELL ["/bin/bash", "-c"]
CMD dotnet test \
    --settings "/build/ci/ci.container.runsettings" \
    --blame \
    --blame-hang-timeout 5min \
    --logger:trx \
    --logger:"GitHubActions;report-warnings=false" \
    --logger:"console;verbosity=normal" \
    --results-directory "/build/test-results" \
    /build/src/KurrentDB.sln \
    -- --report-trx --results-directory "/build/test-results"

# "publish" image
FROM build AS publish
ARG RUNTIME=linux-x64

RUN dotnet publish --configuration=Release --runtime=${RUNTIME} --self-contained \
     --framework=net8.0 --output /publish /build/src/KurrentDB

# "runtime" image
FROM mcr.microsoft.com/dotnet/runtime-deps:8.0-${CONTAINER_RUNTIME} AS runtime
ARG RUNTIME=linux-x64
ARG UID=1000
ARG GID=1000

RUN if [[ "${RUNTIME}" = "linux-musl-x64" ]];\
    then \
        apk update && \
        apk add --no-cache \
        curl; \
    else \
        apt update && \
        apt install -y \
        curl && \
        rm -rf /var/lib/apt/lists/*; \
    fi

WORKDIR /opt/kurrentdb

RUN addgroup --gid ${GID} "kurrent" && \
    adduser \
    --disabled-password \
    --gecos "" \
    --ingroup "kurrent" \
    --no-create-home \
    --uid ${UID} \
    "kurrent"

COPY --chown=kurrent:kurrent --from=publish /publish ./

RUN mkdir -p /var/lib/kurrentdb && \
    mkdir -p /var/log/kurrentdb && \
    mkdir -p /etc/kurrentdb && \
    chown -R kurrent:kurrent /var/lib/kurrentdb /var/log/kurrentdb /etc/kurrentdb

USER kurrent

RUN printf "NodeIp: 0.0.0.0\n\
ReplicationIp: 0.0.0.0" >> /etc/kurrentdb/kurrentdb.conf

VOLUME /var/lib/kurrentdb /var/log/kurrentdb

EXPOSE 1112/tcp 1113/tcp 2113/tcp

HEALTHCHECK --interval=5s --timeout=5s --retries=24 \
    CMD curl --fail --insecure https://localhost:2113/health/live || curl --fail http://localhost:2113/health/live || exit 1

ENTRYPOINT ["/opt/kurrentdb/KurrentDB"]<|MERGE_RESOLUTION|>--- conflicted
+++ resolved
@@ -14,19 +14,12 @@
 
 WORKDIR /build/src
 COPY ./src/Connectors/*/*.csproj ./Connectors/
-<<<<<<< HEAD
 COPY ./src/SchemaRegistry/*/*.csproj ./SchemaRegistry/
-COPY ./src/KurrentDB.sln ./src/*/*.csproj ./src/Directory.Build.* ./
+COPY ./src/KurrentDB.sln ./src/*/*.csproj ./src/Directory.Build.* ./src/Directory.Packages.props ./
 RUN for file in $(ls Connectors/*.csproj); do mkdir -p ./${file%.*}/ && mv $file ./${file%.*}/; done && \
     for file in $(ls SchemaRegistry/*.csproj); do mkdir -p ./${file%.*}/ && mv $file ./${file%.*}/; done && \
     for file in $(ls *.csproj); do mkdir -p ./${file%.*}/ && mv $file ./${file%.*}/; done && \
     dotnet restore --runtime=${RUNTIME}
-=======
-RUN for file in $(ls Connectors/*.csproj); do mkdir -p ./${file%.*}/ && mv $file ./${file%.*}/; done
-COPY ./src/KurrentDB.sln ./src/*/*.csproj ./src/Directory.Build.* ./src/Directory.Packages.props ./
-RUN for file in $(ls *.csproj); do mkdir -p ./${file%.*}/ && mv $file ./${file%.*}/; done
-RUN dotnet restore --runtime=${RUNTIME}
->>>>>>> ea613ebf
 COPY ./src .
 
 WORKDIR /build/.git
